--- conflicted
+++ resolved
@@ -272,7 +272,6 @@
                                                           colnames(data.selected) != status.variable.name]
   }
   
-<<<<<<< HEAD
   ## respect.unordered.factors
   if (is.null(respect.unordered.factors)) {
     if (!is.null(splitrule) && splitrule == "extratrees") {
@@ -281,9 +280,8 @@
       respect.unordered.factors <- "ignore"
     }
   }
-=======
+
   ## Old version of respect.unordered.factors
->>>>>>> eb8c404b
   if (respect.unordered.factors == TRUE) {
     respect.unordered.factors <- "order"
   } else if (respect.unordered.factors == FALSE) {
