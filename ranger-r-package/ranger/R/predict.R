# -------------------------------------------------------------------------------
#   This file is part of Ranger.
#
# Ranger is free software: you can redistribute it and/or modify
# it under the terms of the GNU General Public License as published by
# the Free Software Foundation, either version 3 of the License, or
# (at your option) any later version.
#
# Ranger is distributed in the hope that it will be useful,
# but WITHOUT ANY WARRANTY; without even the implied warranty of
# MERCHANTABILITY or FITNESS FOR A PARTICULAR PURPOSE. See the
# GNU General Public License for more details.
#
# You should have received a copy of the GNU General Public License
# along with Ranger. If not, see <http://www.gnu.org/licenses/>.
#
# Written by:
#
#   Marvin N. Wright
# Institut fuer Medizinische Biometrie und Statistik
# Universitaet zu Luebeck
# Ratzeburger Allee 160
# 23562 Luebeck
# Germany
#
# http://www.imbs-luebeck.de
# wright@imbs.uni-luebeck.de
# -------------------------------------------------------------------------------

##' Prediction with new data and a saved forest from Ranger.
##'
##' @title Ranger prediction
##' @param object Ranger \code{ranger.forest} object.
##' @param data New test data of class \code{data.frame} or \code{gwaa.data} (GenABEL).
##' @param predict.all Return a matrix with individual predictions for each tree instead of aggregated predictions for all trees (classification and regression only).
##' @param seed Random seed used in Ranger.
##' @param num.threads Number of threads. Default is number of CPUs available.
##' @param verbose Verbose output on or off.
##' @param ... further arguments passed to or from other methods.
##' @return Object of class \code{ranger.prediction} with elements
##'   \tabular{ll}{
##'       \code{predictions}    \tab Predicted classes/values (only for classification and regression)  \cr
##'       \code{unique.death.times} \tab Unique death times (only for survival). \cr
##'       \code{chf} \tab Estimated cumulative hazard function for each sample (only for survival). \cr
##'       \code{survival} \tab Estimated survival function for each sample (only for survival). \cr
##'       \code{num.trees}   \tab Number of trees. \cr
##'       \code{num.independent.variables} \tab Number of independent variables. \cr
##'       \code{treetype}    \tab Type of forest/tree. Classification, regression or survival. \cr
##'       \code{num.samples}     \tab Number of samples.
##'   }
##' @seealso \code{\link{ranger}}
##' @author Marvin N. Wright
##' @export
predict.ranger.forest <- function(object, data, predict.all = FALSE,
                                  seed = NULL, num.threads = NULL,
                                  verbose = TRUE, ...) {

  ## GenABEL GWA data
  if ("gwaa.data" %in% class(data)) {
    snp.names <- snp.names(data)
    sparse.data <- data@gtdata@gtps@.Data
    data <- data@phdata[, -1]
    gwa.mode <- TRUE
    variable.names <- c(names(data), snp.names)
  } else {
    sparse.data <- as.matrix(0)
    gwa.mode <- FALSE
    variable.names <- colnames(data)
  }

  ## Check forest argument
  if (class(object) != "ranger.forest") {
    stop("Error: Invalid class of input object.")
  } else {
    forest <- object
  }
  if (is.null(forest$dependent.varID) | is.null(forest$num.trees) |
        is.null(forest$child.nodeIDs)  | is.null(forest$split.varIDs) |
        is.null(forest$split.values) | is.null(forest$independent.variable.names) |
        is.null(forest$treetype)) {
    stop("Error: Invalid forest object.")
  }
  if (forest$treetype == "Survival" & (is.null(forest$status.varID)  |
                                         is.null(forest$chf) | is.null(forest$unique.death.times))) {
    stop("Error: Invalid forest object.")
  }

  ## Create final data
  if (forest$treetype == "Survival") {
    if (forest$dependent.varID > 0 & forest$status.varID > 1) {
      ## If alternative interface used, don't subset data
      data.used <- data
    } else {
      ## If formula interface used, subset data
      data.selected <- subset(data, select = forest$independent.variable.names)

      ## Arange data as in original data
      data.used <- cbind(0, 0, data.selected)
      variable.names <- c("time", "status", forest$independent.variable.names)
    }

  ## Index of no-recode variables
  idx.norecode <- c(-(forest$dependent.varID+1), -(forest$status.varID+1))

  } else {
    ## No survival
    if (ncol(data) == length(forest$independent.variable.names)+1 & forest$dependent.varID > 0) {
      ## If alternative interface used, don't subset data
      data.used <- data
    } else {
      ## If formula interface used, subset data
      data.selected <- subset(data, select = forest$independent.variable.names)

      ## Arange data as in original data
      if (forest$dependent.varID == 0) {
        data.used <- cbind(0, data.selected)
        variable.names <- c("dependent", forest$independent.variable.names)
      } else if (forest$dependent.varID >= ncol(data)) {
        data.used <- cbind(data.selected, 0)
        variable.names <- c(forest$independent.variable.names, "dependent")
      } else {
        data.used <- cbind(data.selected[, 1:forest$dependent.varID],
                           0,
                           data.selected[, (forest$dependent.varID+1):ncol(data.selected)])
        variable.names <- c(forest$independent.variable.names[1:forest$dependent.varID],
                            "dependent",
                            forest$independent.variable.names[(forest$dependent.varID+1):length(forest$independent.variable.names)])
      }
    }

    ## Index of no-recode variables
    idx.norecode <- -(forest$dependent.varID+1)
  }

  ## Recode characters
  if (!is.matrix(data.used)) {
    char.columns <- sapply(data.used, is.character)
    data.used[char.columns] <- lapply(data.used[char.columns], factor)
  }

  ## Recode factors if forest grown 'order' mode
  if (!is.null(forest$covariate.levels) && !all(sapply(forest$covariate.levels, is.null))) {
    data.used[, idx.norecode] <- mapply(function(x, y) {
      if(is.null(y)) {
        x
      } else {
        factor(x, levels = y)
      }
    }, data.used[, idx.norecode], forest$covariate.levels, SIMPLIFY = FALSE)
  }

  ## Convert to data matrix
  data.final <- data.matrix(data.used)

  ## If gwa mode, add snp variable names
  if (gwa.mode) {
    variable.names <- c(variable.names, snp.names)
  }

  ## Check missing values
  if (any(is.na(data.final))) {
<<<<<<< HEAD
    offending_columns <- colnames(data.final)[colSums(is.na(data.final)) > 0]
    stop("Missing data in columns: ",
         paste0(offending_columns, collapse = ", "), ".")
=======
    offending_columns <- names(data.final)[is.na(data.final)]
    stop(
      "You have missing data in the following columns of your dataframe: ",
      paste0(offending_columns, collapse = ", "), ".", call. = FALSE
    )
>>>>>>> 174a287a
  }

  if (sum(!(forest$independent.variable.names %in% variable.names)) > 0) {
    stop("Error: One or more independent variables not found in data.")
  }

  ## Num threads
  ## Default 0 -> detect from system in C++.
  if (is.null(num.threads)) {
    num.threads = 0
  } else if (!is.numeric(num.threads) | num.threads < 0) {
    stop("Error: Invalid value for num.threads")
  }

  ## Seed
  if (is.null(seed)) {
    seed <- runif(1 , 0, .Machine$integer.max)
  }

  if (forest$treetype == "Classification") {
    treetype <- 1
  } else if (forest$treetype == "Regression") {
    treetype <- 3
  } else if (forest$treetype == "Survival") {
    treetype <- 5
  } else if (forest$treetype == "Probability estimation") {
    treetype <- 9
  } else {
    stop("Error: Unknown tree type.")
  }

  ## Defaults for variables not needed
  dependent.variable.name <- "none"
  mtry <- 0
  importance <- 0
  min.node.size <- 0
  split.select.weights <- list(c(0, 0))
  use.split.select.weights <- FALSE
  always.split.variables <- c("0", "0")
  use.always.split.variables <- FALSE
  status.variable.name <- "status"
  prediction.mode <- TRUE
  write.forest <- FALSE
  replace <- TRUE
  probability <- FALSE
  unordered.factor.variables <- c("0", "0")
  use.unordered.factor.variables <- FALSE
  save.memory <- FALSE
  splitrule <- 1
  alpha <- 0
  minprop <- 0
  case.weights <- c(0, 0)
  use.case.weights <- FALSE
  keep.inbag <- FALSE
  sample.fraction <- 1
  holdout <- FALSE

  ## Call Ranger
  result <- rangerCpp(treetype, dependent.variable.name, data.final, variable.names, mtry,
                      forest$num.trees, verbose, seed, num.threads, write.forest, importance,
                      min.node.size, split.select.weights, use.split.select.weights,
                      always.split.variables, use.always.split.variables,
                      status.variable.name, prediction.mode, forest, sparse.data, replace, probability,
                      unordered.factor.variables, use.unordered.factor.variables, save.memory, splitrule,
                      case.weights, use.case.weights, predict.all, keep.inbag, sample.fraction,
                      alpha, minprop, holdout)

  if (length(result) == 0) {
    stop("User interrupt or internal error.")
  }

  ## Prepare results
  result$predictions <- drop(do.call(rbind, result$predictions))
  result$num.samples <- nrow(data.final)
  result$treetype <- forest$treetype

  if (forest$treetype == "Classification" & !is.null(forest$levels)) {
    if (!predict.all) {
      result$predictions <- factor(result$predictions, levels = 1:length(forest$levels),
                                   labels = forest$levels)
    }
  } else if (forest$treetype == "Survival") {
    result$unique.death.times <- forest$unique.death.times
    result$chf <- result$predictions
    result$predictions <- NULL
    result$survival <- exp(-result$chf)
  } else if (forest$treetype == "Probability estimation" & !is.null(forest$levels)) {
    ## Set colnames and sort by levels
    if (is.matrix(result$predictions)) {
      colnames(result$predictions) <- forest$levels[forest$class.values]
      result$predictions <- result$predictions[, forest$levels]
    } else {
      names(result$predictions) <- forest$levels[forest$class.values]
      result$predictions <- result$predictions[forest$levels]
    }

  }

  class(result) <- "ranger.prediction"
  return(result)
}

##' Prediction with new data and a saved forest from Ranger.
##'
##' For classification and predict.all = TRUE, a matrix of factor levels is returned.
##' To retrieve the corresponding factor levels, use rf$forest$levels, if rf is the ranger object.
##'
##' @title Ranger prediction
##' @param object Ranger \code{ranger} object.
##' @param data New test data of class \code{data.frame} or \code{gwaa.data} (GenABEL).
##' @param predict.all Return a matrix with individual predictions for each tree instead of aggregated predictions for all trees (classification and regression only).
##' @param seed Random seed used in Ranger.
##' @param num.threads Number of threads. Default is number of CPUs available.
##' @param verbose Verbose output on or off.
##' @param ... further arguments passed to or from other methods.
##' @return Object of class \code{ranger.prediction} with elements
##'   \tabular{ll}{
##'       \code{predictions}    \tab Predicted classes/values (only for classification and regression)  \cr
##'       \code{unique.death.times} \tab Unique death times (only for survival). \cr
##'       \code{chf} \tab Estimated cumulative hazard function for each sample (only for survival). \cr
##'       \code{survival} \tab Estimated survival function for each sample (only for survival). \cr
##'       \code{num.trees}   \tab Number of trees. \cr
##'       \code{num.independent.variables} \tab Number of independent variables. \cr
##'       \code{treetype}    \tab Type of forest/tree. Classification, regression or survival. \cr
##'       \code{num.samples}     \tab Number of samples.
##'   }
##' @seealso \code{\link{ranger}}
##' @author Marvin N. Wright
##' @export
predict.ranger <- function(object, data, predict.all = FALSE,
                           seed = NULL, num.threads = NULL,
                           verbose = TRUE, ...) {
  forest <- object$forest
  if (is.null(forest)) {
    stop("Error: No saved forest in ranger object. Please set write.forest to TRUE when calling ranger.")
  }
  predict(forest, data, predict.all, seed, num.threads, verbose)
}<|MERGE_RESOLUTION|>--- conflicted
+++ resolved
@@ -159,17 +159,9 @@
 
   ## Check missing values
   if (any(is.na(data.final))) {
-<<<<<<< HEAD
     offending_columns <- colnames(data.final)[colSums(is.na(data.final)) > 0]
-    stop("Missing data in columns: ",
-         paste0(offending_columns, collapse = ", "), ".")
-=======
-    offending_columns <- names(data.final)[is.na(data.final)]
-    stop(
-      "You have missing data in the following columns of your dataframe: ",
-      paste0(offending_columns, collapse = ", "), ".", call. = FALSE
-    )
->>>>>>> 174a287a
+    stop("You have missing data in the following columns of your dataframe: ",
+         paste0(offending_columns, collapse = ", "), ".", call. = FALSE)
   }
 
   if (sum(!(forest$independent.variable.names %in% variable.names)) > 0) {
