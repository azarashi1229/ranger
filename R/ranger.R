--- conflicted
+++ resolved
@@ -95,11 +95,7 @@
 ##' @param sample.fraction Fraction of observations to sample. Default is 1 for sampling with replacement and 0.632 for sampling without replacement. For classification, this can be a vector of class-specific values. 
 ##' @param case.weights Weights for sampling of training observations. Observations with larger weights will be selected with higher probability in the bootstrap (or subsampled) samples for the trees.
 ##' @param class.weights Weights for the outcome classes (in order of the factor levels) in the splitting rule (cost sensitive learning). Classification and probability prediction only. For classification the weights are also applied in the majority vote in terminal nodes.
-<<<<<<< HEAD
-##' @param splitrule Splitting rule. For classification and probability estimation "gini", "extratrees" or "hellinger" with default "gini". For regression "variance", "extratrees" or "maxstat" with default "variance". For survival "logrank", "extratrees", "C" or "maxstat" with default "logrank". 
-=======
-##' @param splitrule Splitting rule. For classification and probability estimation "gini" or "extratrees" with default "gini". For regression "variance", "extratrees", "maxstat" or "beta" with default "variance". For survival "logrank", "extratrees", "C" or "maxstat" with default "logrank". 
->>>>>>> 1906f7f9
+##' @param splitrule Splitting rule. For classification and probability estimation "gini", "extratrees" or "hellinger" with default "gini". For regression "variance", "extratrees", "maxstat" or "beta" with default "variance". For survival "logrank", "extratrees", "C" or "maxstat" with default "logrank". 
 ##' @param num.random.splits For "extratrees" splitrule.: Number of random splits to consider for each candidate splitting variable.
 ##' @param alpha For "maxstat" splitrule: Significance threshold to allow splitting.
 ##' @param minprop For "maxstat" splitrule: Lower quantile of covariate distribution to be considered for splitting.
@@ -199,7 +195,6 @@
 ##'   \item Coppersmith D., Hong S. J., Hosking J. R. (1999). Partitioning nominal attributes in decision trees. Data Min Knowl Discov 3:197-217. \url{https://doi.org/10.1023/A:1009869804967}.
 ##'   }
 ##' @seealso \code{\link{predict.ranger}}
-##' @encoding UTF-8
 ##' @useDynLib ranger, .registration = TRUE
 ##' @importFrom Rcpp evalCpp
 ##' @import stats 
@@ -671,12 +666,6 @@
     }
   } else if (splitrule == "extratrees") {
     splitrule.num <- 5
-<<<<<<< HEAD
-  } else if (splitrule == "hellinger") {
-    splitrule.num <- 6
-    if (nlevels(response) > 2) {
-      stop("Error: Hellinger splitrule only implemented for binary classification.")
-=======
   } else if (splitrule == "beta") {
     if (treetype == 3) {
       splitrule.num <- 6
@@ -687,8 +676,16 @@
     ## Check for 0..1 outcome
     if (min(y) < 0 || max(y) > 1) {
       stop("Error: beta splitrule applicable to regression data with outcome between 0 and 1 only.")
->>>>>>> 1906f7f9
-    }
+    }
+  } else if (splitrule == "hellinger") {
+    if (treetype %in% c(1, 9)) {
+      splitrule.num <- 7
+    } else {
+      stop("Error: Hellinger splitrule only implemented for binary classification.")
+    }
+    if ((is.factor(y) && nlevels(y) > 2) || (length(unique(y)) > 2)) {
+      stop("Error: Hellinger splitrule only implemented for binary classification.")
+    }  
   } else {
     stop("Error: Unknown splitrule.")
   }
