# -------------------------------------------------------------------------------
#   This file is part of Ranger.
#
# Ranger is free software: you can redistribute it and/or modify
# it under the terms of the GNU General Public License as published by
# the Free Software Foundation, either version 3 of the License, or
# (at your option) any later version.
#
# Ranger is distributed in the hope that it will be useful,
# but WITHOUT ANY WARRANTY; without even the implied warranty of
# MERCHANTABILITY or FITNESS FOR A PARTICULAR PURPOSE. See the
# GNU General Public License for more details.
#
# You should have received a copy of the GNU General Public License
# along with Ranger. If not, see <http://www.gnu.org/licenses/>.
#
# Written by:
#
#   Marvin N. Wright
# Institut fuer Medizinische Biometrie und Statistik
# Universitaet zu Luebeck
# Ratzeburger Allee 160
# 23562 Luebeck
# Germany
#
# http://www.imbs-luebeck.de
# -------------------------------------------------------------------------------

##' Ranger is a fast implementation of random forests (Breiman 2001) or recursive partitioning, particularly suited for high dimensional data.
##' Classification, regression, and survival forests are supported.
##' Classification and regression forests are implemented as in the original Random Forest (Breiman 2001), survival forests as in Random Survival Forests (Ishwaran et al. 2008).
##' Includes implementations of extremely randomized trees (Geurts et al. 2006) and quantile regression forests (Meinshausen 2006). 
##'
##' The tree type is determined by the type of the dependent variable.
##' For factors classification trees are grown, for numeric values regression trees and for survival objects survival trees.
##' The Gini index is used as default splitting rule for classification.
##' For regression, the estimated response variances or maximally selected rank statistics (Wright et al. 2016) can be used.
##' For Survival the log-rank test, a C-index based splitting rule (Schmid et al. 2015) and maximally selected rank statistics (Wright et al. 2016) are available.
##' For all tree types, forests of extremely randomized trees (Geurts et al. 2006) can be grown.
##'
##' With the \code{probability} option and factor dependent variable a probability forest is grown.
##' Here, the node impurity is used for splitting, as in classification forests.
##' Predictions are class probabilities for each sample.
##' In contrast to other implementations, each tree returns a probability estimate and these estimates are averaged for the forest probability estimate.
##' For details see Malley et al. (2012).
##'
##' Note that for classification and regression nodes with size smaller than \code{min.node.size} can occur, as in original Random Forests.
##' For survival all nodes contain at \code{min.node.size} samples. 
##' Variables selected with \code{always.split.variables} are tried additionally to the mtry variables randomly selected.
##' In \code{split.select.weights} variables weighted with 0 are never selected and variables with 1 are always selected. 
##' Weights do not need to sum up to 1, they will be normalized later. 
##' The weights are assigned to the variables in the order they appear in the formula or in the data if no formula is used.
##' Names of the \code{split.select.weights} vector are ignored.
##' The usage of \code{split.select.weights} can increase the computation times for large forests.
##'
##' Unordered factor covariates can be handled in 3 different ways by using \code{respect.unordered.factors}: 
##' For 'ignore' all factors are regarded ordered, for 'partition' all possible 2-partitions are considered for splitting. 
##' For 'order' and 2-class classification the factor levels are ordered by their proportion falling in the second class, for regression by their mean response, as described in Hastie et al. (2009), chapter 9.2.4.
##' For multiclass classification the factor levels are ordered by the first principal component of the weighted covariance matrix of the contingency table (Coppersmith et al. 1999), for survival by the median survival (or the largest available quantile if the median is not available).
##' The use of 'order' is recommended, as it computationally fast and can handle an unlimited number of factor levels. 
##' Note that the factors are only reordered once and not again in each split. 
##'
##' The 'impurity_corrected' importance measure is unbiased in terms of the number of categories and category frequencies and is almost as fast as the standard impurity importance.
##' It is a modified version of the method by Sandri & Zuccolotto (2008), which is faster and more memory efficient. 
##' See Nembrini et al. (2018) for details.
##' This importance measure can be combined with the methods to estimate p-values in \code{\link{importance_pvalues}}.
##'
##' For a large number of variables and data frames as input data the formula interface can be slow or impossible to use.
##' Alternatively \code{dependent.variable.name} (and \code{status.variable.name} for survival) or \code{x} and \code{y} can be used.
##' Use \code{x} and \code{y} with a matrix for \code{x} to avoid conversions and save memory.
##' Consider setting \code{save.memory = TRUE} if you encounter memory problems for very large datasets, but be aware that this option slows down the tree growing. 
##' 
##' For GWAS data consider combining \code{ranger} with the \code{GenABEL} package. 
##' See the Examples section below for a demonstration using \code{Plink} data.
##' All SNPs in the \code{GenABEL} object will be used for splitting. 
##' To use only the SNPs without sex or other covariates from the phenotype file, use \code{0} on the right hand side of the formula. 
##' Note that missing values are treated as an extra category while splitting.
##' 
##' See \url{https://github.com/imbs-hl/ranger} for the development version.
##' 
##' With recent R versions, multithreading on Windows platforms should just work. 
##' If you compile yourself, the new RTools toolchain is required.
##' 
##' @title Ranger
##' @param formula Object of class \code{formula} or \code{character} describing the model to fit. Interaction terms supported only for numerical variables.
##' @param data Training data of class \code{data.frame}, \code{matrix}, \code{dgCMatrix} (Matrix) or \code{gwaa.data} (GenABEL).
##' @param num.trees Number of trees.
##' @param mtry Number of variables to possibly split at in each node. Default is the (rounded down) square root of the number variables. Alternatively, a single argument function returning an integer, given the number of independent variables.
##' @param importance Variable importance mode, one of 'none', 'impurity', 'impurity_corrected', 'permutation'. The 'impurity' measure is the Gini index for classification, the variance of the responses for regression and the sum of test statistics (see \code{splitrule}) for survival. 
##' @param write.forest Save \code{ranger.forest} object, required for prediction. Set to \code{FALSE} to reduce memory usage if no prediction intended.
##' @param probability Grow a probability forest as in Malley et al. (2012). 
##' @param min.node.size Minimal node size. Default 1 for classification, 5 for regression, 3 for survival, and 10 for probability.
##' @param max.depth Maximal tree depth. A value of NULL or 0 (the default) corresponds to unlimited depth, 1 to tree stumps (1 split per tree).
##' @param replace Sample with replacement. 
##' @param sample.fraction Fraction of observations to sample. Default is 1 for sampling with replacement and 0.632 for sampling without replacement. For classification, this can be a vector of class-specific values. 
##' @param case.weights Weights for sampling of training observations. Observations with larger weights will be selected with higher probability in the bootstrap (or subsampled) samples for the trees.
##' @param class.weights Weights for the outcome classes (in order of the factor levels) in the splitting rule (cost sensitive learning). Classification and probability prediction only. For classification the weights are also applied in the majority vote in terminal nodes.
##' @param splitrule Splitting rule. For classification and probability estimation "gini", "extratrees" or "hellinger" with default "gini". For regression "variance", "extratrees", "maxstat" or "beta" with default "variance". For survival "logrank", "extratrees", "C" or "maxstat" with default "logrank". 
##' @param num.random.splits For "extratrees" splitrule.: Number of random splits to consider for each candidate splitting variable.
##' @param alpha For "maxstat" splitrule: Significance threshold to allow splitting.
##' @param minprop For "maxstat" splitrule: Lower quantile of covariate distribution to be considered for splitting.
##' @param split.select.weights Numeric vector with weights between 0 and 1, representing the probability to select variables for splitting. Alternatively, a list of size num.trees, containing split select weight vectors for each tree can be used.  
##' @param always.split.variables Character vector with variable names to be always selected in addition to the \code{mtry} variables tried for splitting.
##' @param respect.unordered.factors Handling of unordered factor covariates. One of 'ignore', 'order' and 'partition'. For the "extratrees" splitrule the default is "partition" for all other splitrules 'ignore'. Alternatively TRUE (='order') or FALSE (='ignore') can be used. See below for details. 
##' @param scale.permutation.importance Scale permutation importance by standard error as in (Breiman 2001). Only applicable if permutation variable importance mode selected.
##' @param local.importance Calculate and return local importance values as in (Breiman 2001). Only applicable if \code{importance} is set to 'permutation'.
##' @param keep.inbag Save how often observations are in-bag in each tree. 
##' @param inbag Manually set observations per tree. List of size num.trees, containing inbag counts for each observation. Can be used for stratified sampling.
##' @param holdout Hold-out mode. Hold-out all samples with case weight 0 and use these for variable importance and prediction error.
##' @param quantreg Prepare quantile prediction as in quantile regression forests (Meinshausen 2006). Regression only. Set \code{keep.inbag = TRUE} to prepare out-of-bag quantile prediction.
##' @param oob.error Compute OOB prediction error. Set to \code{FALSE} to save computation time, e.g. for large survival forests.
##' @param num.threads Number of threads. Default is number of CPUs available.
##' @param save.memory Use memory saving (but slower) splitting mode. No effect for survival and GWAS data. Warning: This option slows down the tree growing, use only if you encounter memory problems.
##' @param verbose Show computation status and estimated runtime.
##' @param seed Random seed. Default is \code{NULL}, which generates the seed from \code{R}. Set to \code{0} to ignore the \code{R} seed. 
##' @param dependent.variable.name Name of dependent variable, needed if no formula given. For survival forests this is the time variable.
##' @param status.variable.name Name of status variable, only applicable to survival data and needed if no formula given. Use 1 for event and 0 for censoring.
##' @param classification Set to \code{TRUE} to grow a classification forest. Only needed if the data is a matrix or the response numeric. 
##' @param x Predictor data (independent variables), alternative interface to data with formula or dependent.variable.name.
##' @param y Response vector (dependent variable), alternative interface to data with formula or dependent.variable.name. For survival use a \code{Surv()} object or a matrix with time and status.
##' @param regularization A list containing the gain penalisation defined as `coef.reg` (either a vector of lenght p or one value) and the `use.depth` logical argument to define if  the depth should be considered when regularizing the Random Forest.
##' @return Object of class \code{ranger} with elements
##'   \item{\code{forest}}{Saved forest (If write.forest set to TRUE). Note that the variable IDs in the \code{split.varIDs} object do not necessarily represent the column number in R.}
##'   \item{\code{predictions}}{Predicted classes/values, based on out of bag samples (classification and regression only).}
##'   \item{\code{variable.importance}}{Variable importance for each independent variable.}
##'   \item{\code{variable.importance.local}}{Variable importance for each independent variable and each sample, if \code{local.importance} is set to TRUE and \code{importance} is set to 'permutation'.}
##'   \item{\code{prediction.error}}{Overall out of bag prediction error. For classification this is the fraction of missclassified samples, for probability estimation the Brier score, for regression the mean squared error and for survival one minus Harrell's C-index.}
##'   \item{\code{r.squared}}{R squared. Also called explained variance or coefficient of determination (regression only). Computed on out of bag data.}
##'   \item{\code{confusion.matrix}}{Contingency table for classes and predictions based on out of bag samples (classification only).}
##'   \item{\code{unique.death.times}}{Unique death times (survival only).}
##'   \item{\code{chf}}{Estimated cumulative hazard function for each sample (survival only).}
##'   \item{\code{survival}}{Estimated survival function for each sample (survival only).}
##'   \item{\code{call}}{Function call.}
##'   \item{\code{num.trees}}{Number of trees.}
##'   \item{\code{num.independent.variables}}{Number of independent variables.}
##'   \item{\code{mtry}}{Value of mtry used.}
##'   \item{\code{min.node.size}}{Value of minimal node size used.}
##'   \item{\code{treetype}}{Type of forest/tree. classification, regression or survival.}
##'   \item{\code{importance.mode}}{Importance mode used.}
##'   \item{\code{num.samples}}{Number of samples.}
##'   \item{\code{inbag.counts}}{Number of times the observations are in-bag in the trees.}
##' @examples
##' ## Classification forest with default settings
##' ranger(Species ~ ., data = iris)
##'
##' ## Prediction
##' train.idx <- sample(nrow(iris), 2/3 * nrow(iris))
##' iris.train <- iris[train.idx, ]
##' iris.test <- iris[-train.idx, ]
##' rg.iris <- ranger(Species ~ ., data = iris.train)
##' pred.iris <- predict(rg.iris, data = iris.test)
##' table(iris.test$Species, pred.iris$predictions)
##' 
##' ## Quantile regression forest
##' rf <- ranger(mpg ~ ., mtcars[1:26, ], quantreg = TRUE)
##' pred <- predict(rf, mtcars[27:32, ], type = "quantiles")
##' pred$predictions
##'
##' ## Variable importance
##' rg.iris <- ranger(Species ~ ., data = iris, importance = "impurity")
##' rg.iris$variable.importance
##'
##' ## Survival forest
##' require(survival)
##' rg.veteran <- ranger(Surv(time, status) ~ ., data = veteran)
##' plot(rg.veteran$unique.death.times, rg.veteran$survival[1,])
##'
##' ## Alternative interfaces (same results)
##' ranger(dependent.variable.name = "Species", data = iris)
##' ranger(y = iris[, 5], x = iris[, -5])
##' 
##' \dontrun{
##' ## Use GenABEL interface to read Plink data into R and grow a classification forest
##' ## The ped and map files are not included
##' library(GenABEL)
##' convert.snp.ped("data.ped", "data.map", "data.raw")
##' dat.gwaa <- load.gwaa.data("data.pheno", "data.raw")
##' phdata(dat.gwaa)$trait <- factor(phdata(dat.gwaa)$trait)
##' ranger(trait ~ ., data = dat.gwaa)
##' }
##'
##' @author Marvin N. Wright
##' @references
##' \itemize{
##'   \item Wright, M. N. & Ziegler, A. (2017). ranger: A fast implementation of random forests for high dimensional data in C++ and R. J Stat Softw 77:1-17. \url{https://doi.org/10.18637/jss.v077.i01}.
##'   \item Schmid, M., Wright, M. N. & Ziegler, A. (2016). On the use of Harrell's C for clinical risk prediction via random survival forests. Expert Syst Appl 63:450-459. \url{https://doi.org/10.1016/j.eswa.2016.07.018}. 
##'   \item Wright, M. N., Dankowski, T. & Ziegler, A. (2017). Unbiased split variable selection for random survival forests using maximally selected rank statistics. Stat Med 36:1272-1284. \url{https://doi.org/10.1002/sim.7212}.
##'   \item Nembrini, S., Koenig, I. R. & Wright, M. N. (2018). The revival of the Gini Importance? Bioinformatics. \url{https://doi.org/10.1093/bioinformatics/bty373}.
##'   \item Breiman, L. (2001). Random forests. Mach Learn, 45:5-32. \url{https://doi.org/10.1023/A:1010933404324}. 
##'   \item Ishwaran, H., Kogalur, U. B., Blackstone, E. H., & Lauer, M. S. (2008). Random survival forests. Ann Appl Stat 2:841-860. \url{https://doi.org/10.1097/JTO.0b013e318233d835}. 
##'   \item Malley, J. D., Kruppa, J., Dasgupta, A., Malley, K. G., & Ziegler, A. (2012). Probability machines: consistent probability estimation using nonparametric learning machines. Methods Inf Med 51:74-81. \url{https://doi.org/10.3414/ME00-01-0052}.
##'   \item Hastie, T., Tibshirani, R., Friedman, J. (2009). The Elements of Statistical Learning. Springer, New York. 2nd edition.
##'   \item Geurts, P., Ernst, D., Wehenkel, L. (2006). Extremely randomized trees. Mach Learn 63:3-42. \url{https://doi.org/10.1007/s10994-006-6226-1}.
##'   \item Meinshausen (2006). Quantile Regression Forests. J Mach Learn Res 7:983-999. \url{http://www.jmlr.org/papers/v7/meinshausen06a.html}.  
##'   \item Sandri, M. & Zuccolotto, P. (2008). A bias correction algorithm for the Gini variable importance measure in classification trees. J Comput Graph Stat, 17:611-628. \url{https://doi.org/10.1198/106186008X344522}.
##'   \item Coppersmith D., Hong S. J., Hosking J. R. (1999). Partitioning nominal attributes in decision trees. Data Min Knowl Discov 3:197-217. \url{https://doi.org/10.1023/A:1009869804967}.
##'   }
##' @seealso \code{\link{predict.ranger}}
##' @useDynLib ranger, .registration = TRUE
##' @importFrom Rcpp evalCpp
##' @import stats 
##' @import utils
##' @importFrom Matrix Matrix
##' @export
ranger <- function(formula = NULL, data = NULL, num.trees = 500, mtry = NULL,
                   importance = "none", write.forest = TRUE, probability = FALSE,
                   min.node.size = NULL, max.depth = NULL, replace = TRUE, 
                   sample.fraction = ifelse(replace, 1, 0.632), 
                   case.weights = NULL, class.weights = NULL, splitrule = NULL, 
                   num.random.splits = 1, alpha = 0.5, minprop = 0.1,
                   split.select.weights = NULL, always.split.variables = NULL,
                   respect.unordered.factors = NULL,
                   scale.permutation.importance = FALSE,
                   local.importance = FALSE,
                   keep.inbag = FALSE, inbag = NULL, holdout = FALSE,
                   quantreg = FALSE, oob.error = TRUE,
                   num.threads = NULL, save.memory = FALSE,
                   verbose = TRUE, seed = NULL, 
                   dependent.variable.name = NULL, status.variable.name = NULL, 
                   classification = NULL, x = NULL, y = NULL, 
                   regularization = NULL) {
  
  ## By default not in GWAS mode
  snp.data <- as.matrix(0)
  gwa.mode <- FALSE
  
  if (is.null(data)) {
    ## x/y interface
    if (is.null(x) | is.null(y)) {
      stop("Error: Either data or x and y is required.")
    }
  }  else {
    ## GenABEL GWA data
    if ("gwaa.data" %in% class(data)) {
      snp.names <- data@gtdata@snpnames
      snp.data <- data@gtdata@gtps@.Data
      data <- data@phdata
      if ("id" %in% names(data)) {
        data$"id" <- NULL
      }
      gwa.mode <- TRUE
      save.memory <- FALSE
    } 
    
    ## Formula interface. Use whole data frame if no formula provided and depvarname given
    if (is.null(formula)) {
      if (is.null(dependent.variable.name)) {
        if (is.null(y) | is.null(x)) {
          stop("Error: Please give formula, dependent variable name or x/y.")
        } 
      } else {
        if (is.null(status.variable.name)) {
          y <- data[, dependent.variable.name, drop = TRUE]
          x <- data[, !(colnames(data) %in% dependent.variable.name), drop = FALSE]
        } else {
          y <- survival::Surv(data[, dependent.variable.name], data[, status.variable.name]) 
          x <- data[, !(colnames(data) %in% c(dependent.variable.name, status.variable.name)), drop = FALSE]
        }
      }
    } else {
      formula <- formula(formula)
      if (class(formula) != "formula") {
        stop("Error: Invalid formula.")
      }
      data.selected <- parse.formula(formula, data, env = parent.frame())
      y <- data.selected[, 1]
      x <- data.selected[, -1, drop = FALSE]
    }
  }
  
  ## Sparse matrix data
  if (inherits(x, "Matrix")) {
    if (!("dgCMatrix" %in% class(x))) {
      stop("Error: Currently only sparse data of class 'dgCMatrix' supported.")
    } 
    if (!is.null(formula)) {
      stop("Error: Sparse matrices only supported with alternative interface. Use dependent.variable.name or x/y instead of formula.")
    }
  }
  
  ## Check missing values
  if (any(is.na(x))) {
    offending_columns <- colnames(x)[colSums(is.na(x)) > 0]
    stop("Missing data in columns: ",
         paste0(offending_columns, collapse = ", "), ".", call. = FALSE)
  }
  if (any(is.na(y))) {
    stop("Missing data in dependent variable.", call. = FALSE)
  }
  
  ## Check response levels
  if (is.factor(y)) {
    if (nlevels(y) != nlevels(droplevels(y))) {
      dropped_levels <- setdiff(levels(y), levels(droplevels(y)))
      warning("Dropped unused factor level(s) in dependent variable: ",
              paste0(dropped_levels, collapse = ", "), ".", call. = FALSE)
    }
  }
  
  ## Treetype
  if (is.factor(y) || is.logical(y)) {
    if (probability) {
      treetype <- 9
    } else {
      treetype <- 1
    }
  } else if (is.numeric(y) && (is.null(ncol(y)) || ncol(y) == 1)) {
    if (!is.null(classification) && classification && !probability) {
      treetype <- 1
    } else if (probability) {
      treetype <- 9
    } else {
      treetype <- 3
    }
  } else if (class(y) == "Surv" || is.data.frame(y) || is.matrix(y)) {
    treetype <- 5
  } else {
    stop("Error: Unsupported type of dependent variable.")
  }
  
  ## Quantile prediction only for regression
  if (quantreg && treetype != 3) {
    stop("Error: Quantile prediction implemented only for regression outcomes.")
  }

  independent.variable.names <- colnames(x)
  
<<<<<<< HEAD
  # Regularization parameters
  p <- length(independent.variable.names)
  
  # Checking if regularization objects exist
  if(!is.null(regularization)){
    # Deactivation of paralellization
      num.threads <- 1
      # Set to impurity when using regularization
      importance <- "impurity"
      
      if("coef.reg" %in% names(regularization)){
        coef.reg <- regularization$coef.reg
      } 
      if("use.depth" %in% names(regularization)){
        use.depth <- regularization$use.depth
      } else {
        use.depth <-  0
      }
  } else {
    coef.reg <-  rep(1, p)
    use.depth <-  0
  }
  
  
  if(!is.null(coef.reg)){
    # A few checkings on the regularization coefficients
    if (max(coef.reg) > 1){
      stop("The regularization coefficients cannot be greater than 1.")
    }
    if (max(coef.reg) <= 0){
      stop("The regularization coefficients cannot be smaller than 0.")
    }
    if (length(coef.reg)!= 1 && length(coef.reg)!= p){
      stop("You must use 1 or p (the number of predictor variables) 
      regularization coefficients.")
    }
    if (length(coef.reg) == 1){coef.reg = rep(coef.reg, p)}	
  }
  
  
  
=======
>>>>>>> 6db4839c
  ## respect.unordered.factors
  if (is.null(respect.unordered.factors)) {
    if (!is.null(splitrule) && splitrule == "extratrees") {
      respect.unordered.factors <- "partition"
    } else {
      respect.unordered.factors <- "ignore"
    }
  }

  ## Old version of respect.unordered.factors
  if (respect.unordered.factors == TRUE) {
    respect.unordered.factors <- "order"
  } else if (respect.unordered.factors == FALSE) {
    respect.unordered.factors <- "ignore"
  }
  
  ## Recode characters as factors and recode factors if 'order' mode
  if (!is.matrix(x) && !inherits(x, "Matrix") && ncol(x) > 0) {
    character.idx <- sapply(x, is.character)
    
    if (respect.unordered.factors == "order") {
      ## Recode characters and unordered factors
      ordered.idx <- sapply(x, is.ordered)
      factor.idx <- sapply(x, is.factor)
      recode.idx <- character.idx | (factor.idx & !ordered.idx)

      if (any(recode.idx) & (importance == "impurity_corrected" || importance == "impurity_unbiased")) {
        warning("Corrected impurity importance may not be unbiased for re-ordered factor levels. Consider setting respect.unordered.factors to 'ignore' or 'partition' or manually compute corrected importance.")
      }
      
      ## Numeric response
      if (is.factor(y)) {
        num.y <- as.numeric(y)
      } else {
        num.y <- y
      }

      ## Recode each column
      x[recode.idx] <- lapply(x[recode.idx], function(xx) {
        if (!is.factor(xx)) {
          xx <- as.factor(xx)
        } 
        
        if (length(levels(xx)) == 1) {
          ## Don't order if only one level
          levels.ordered <- levels(xx)
        } else if ("Surv" %in% class(y)) {
          ## Use median survival if available or largest quantile available in all strata if median not available
          levels.ordered <- largest.quantile(y ~ xx)
          
          ## Get all levels not in node
          levels.missing <- setdiff(levels(xx), levels.ordered)
          levels.ordered <- c(levels.missing, levels.ordered)
        } else if (is.factor(y) & nlevels(y) > 2) {
          levels.ordered <- pca.order(y = y, x = xx)
        } else {
          ## Order factor levels by mean response
          means <- sapply(levels(xx), function(y) {
            mean(num.y[xx == y])
          })
          levels.ordered <- as.character(levels(xx)[order(means)])
        }
        
        ## Return reordered factor
        factor(xx, levels = levels.ordered, ordered = TRUE, exclude = NULL)
      })
      
      ## Save levels
      covariate.levels <- lapply(x, levels)
    } else {
      ## Recode characters only
      x[character.idx] <- lapply(x[character.idx], factor)
    }
  }
  
  ## If gwa mode, add snp variable names
  if (gwa.mode) {
    all.independent.variable.names <- c(independent.variable.names, snp.names)
  } else {
    all.independent.variable.names <- independent.variable.names
  }
  
  ## Error if no covariates
  if (length(all.independent.variable.names) < 1) {
    stop("Error: No covariates found.")
  }
  
  ## Number of trees
  if (!is.numeric(num.trees) || num.trees < 1) {
    stop("Error: Invalid value for num.trees.")
  }
  
  ## mtry as a function
  if (is.function(mtry)) { 
    nv <- length(all.independent.variable.names)
    
    if (length(formals(mtry)) > 1){
      stop("Error: Given mtry function requires single argument (the number of independent variables in the model).")
    }
    
    # Evaluate function
    mtry <- try(mtry(nv), silent = TRUE)
    
    if (inherits(mtry, "try-error")) {
      message("The mtry function produced the error: ", mtry)
      stop("Error: mtry function evaluation resulted in an error.")
    }
    
    ## Check for a single numeric
    if (!is.numeric(mtry) || length(mtry) != 1) {
      stop("Error: Given mtry function should return a single integer or numeric.")
    } else {
      mtry <- as.integer(mtry)
    }
    
    ## Check for limits
    if (mtry < 1 || mtry > nv) {
      stop("Error: Given mtry function should evaluate to a value not less than 1 and not greater than the number of independent variables ( = ", nv, " )")
    }
  }
  
  if (is.null(mtry)) {
    mtry <- 0
  } else if (!is.numeric(mtry) || mtry < 0) {
    stop("Error: Invalid value for mtry")
  }
  
  ## Seed
  if (is.null(seed)) {
    seed <- runif(1 , 0, .Machine$integer.max)
  }
  
  ## Keep inbag
  if (!is.logical(keep.inbag)) {
    stop("Error: Invalid value for keep.inbag")
  }
  
  ## Num threads
  ## Default 0 -> detect from system in C++.
  if (is.null(num.threads)) {
    num.threads = 0
  } else if (!is.numeric(num.threads) || num.threads < 0) {
    stop("Error: Invalid value for num.threads")
  }
  
  ## Minumum node size
  if (is.null(min.node.size)) {
    min.node.size <- 0
  } else if (!is.numeric(min.node.size) || min.node.size < 0) {
    stop("Error: Invalid value for min.node.size")
  }
  
  ## Tree depth
  if (is.null(max.depth)) {
    max.depth <- 0
  } else if (!is.numeric(max.depth) || max.depth < 0) {
    stop("Error: Invalid value for max.depth. Please give a positive integer.")
  }
  
  ## Sample fraction
  if (!is.numeric(sample.fraction)) {
    stop("Error: Invalid value for sample.fraction. Please give a value in (0,1] or a vector of values in [0,1].")
  }
  if (length(sample.fraction) > 1) {
    if (!(treetype %in% c(1, 9))) {
      stop("Error: Invalid value for sample.fraction. Vector values only valid for classification forests.")
    }
    if (any(sample.fraction < 0) || any(sample.fraction > 1)) {
      stop("Error: Invalid value for sample.fraction. Please give a value in (0,1] or a vector of values in [0,1].")
    }
    if (sum(sample.fraction) <= 0) {
      stop("Error: Invalid value for sample.fraction. Sum of values must be >0.")
    }
    if (length(sample.fraction) != nlevels(y)) {
      stop("Error: Invalid value for sample.fraction. Expecting ", nlevels(y), " values, provided ", length(sample.fraction), ".")
    }
    if (!replace & any(sample.fraction * length(y) > table(y))) {
      idx <- which(sample.fraction * length(y) > table(y))[1]
      stop("Error: Not enough samples in class ", names(idx), 
           "; available: ", table(y)[idx], 
           ", requested: ", (sample.fraction * length(y))[idx], ".")
    }
    if (!is.null(case.weights)) {
      stop("Error: Combination of case.weights and class-wise sampling not supported.")
    }
  } else {
    if (sample.fraction <= 0 || sample.fraction > 1) {
      stop("Error: Invalid value for sample.fraction. Please give a value in (0,1] or a vector of values in [0,1].")
    }
  }
  
  # Regularization parameters
  p <- length(all.independent.variable.names)
  
  # Checking if regularization objects exist
  if (!is.null(regularization)){
    # Deactivation of paralellization
    num.threads <- 1
    # Set to impurity when using regularization
    importance <- "impurity"
    
    if("coef.reg" %in% names(regularization)){
      coef.reg <- regularization$coef.reg
    } 
    if("use.depth" %in% names(regularization)){
      use.depth <- regularization$use.depth
    } else {
      use.depth <-  0
    }
  } else {
    coef.reg <-  rep(1, p)
    use.depth <-  0
  }
  
  if (!is.null(coef.reg)){
    # A few checkings on the regularization coefficients
    if (max(coef.reg) > 1){
      stop("The regularization coefficients cannot be greater than 1.")
    }
    if (max(coef.reg) <= 0){
      stop("The regularization coefficients cannot be smaller than 0.")
    }
    if (length(coef.reg)!= 1 && length(coef.reg)!= p){
      stop("You must use 1 or p (the number of predictor variables) 
      regularization coefficients.")
    }
    if (length(coef.reg) == 1){coef.reg = rep(coef.reg, p)}	
  }
  
  ## Importance mode
  if (is.null(importance) || importance == "none") {
    importance.mode <- 0
  } else if (importance == "impurity") {
    importance.mode <- 1
  } else if (importance == "impurity_corrected" || importance == "impurity_unbiased") {
    importance.mode <- 5
  } else if (importance == "permutation") {
    if (local.importance) {
      importance.mode <- 6
    } else if (scale.permutation.importance) {
      importance.mode <- 2
    } else {
      importance.mode <- 3
    }
  } else {
    stop("Error: Unknown importance mode.")
  }
  
  ## Case weights: NULL for no weights or all weights equal
  if (is.null(case.weights) || length(unique(case.weights)) == 1) {
    case.weights <- c(0,0)
    use.case.weights <- FALSE
    if (holdout) {
      stop("Error: Case weights required to use holdout mode.")
    }
  } else {
    use.case.weights <- TRUE
    
    ## Sample from non-zero weights in holdout mode
    if (holdout) {
      sample.fraction <- sample.fraction * mean(case.weights > 0)
    }
    
    if (!replace && sum(case.weights > 0) < sample.fraction * nrow(x)) {
      stop("Error: Fewer non-zero case weights than observations to sample.")
    }
  }
  
  ## Manual inbag selection
  if (is.null(inbag)) {
    inbag <- list(c(0,0))
    use.inbag <- FALSE
  } else if (is.list(inbag)) {
    use.inbag <- TRUE
    if (use.case.weights) {
      stop("Error: Combination of case.weights and inbag not supported.")
    }
    if (length(sample.fraction) > 1) {
      stop("Error: Combination of class-wise sampling and inbag not supported.")
    }
    if (length(inbag) != num.trees) {
      stop("Error: Size of inbag list not equal to number of trees.")
    }
  } else {
    stop("Error: Invalid inbag, expects list of vectors of size num.trees.")
  }
  
  ## Class weights: NULL for no weights (all 1)
  if (is.null(class.weights)) {
    class.weights <- rep(1, nlevels(y))
  } else {
    if (!(treetype %in% c(1, 9))) {
      stop("Error: Argument class.weights only valid for classification forests.")
    }
    if (!is.numeric(class.weights) || any(class.weights < 0)) {
      stop("Error: Invalid value for class.weights. Please give a vector of non-negative values.")
    }
    if (length(class.weights) != nlevels(y)) {
      stop("Error: Number of class weights not equal to number of classes.")
    }

    ## Reorder (C++ expects order as appearing in the data)
    class.weights <- class.weights[unique(as.numeric(y))]
  }
  
  ## Split select weights: NULL for no weights
  if (is.null(split.select.weights)) {
    split.select.weights <- list(c(0,0))
    use.split.select.weights <- FALSE
  } else if (is.numeric(split.select.weights)) {
    if (length(split.select.weights) != length(all.independent.variable.names)) {
      stop("Error: Number of split select weights not equal to number of independent variables.")
    }
    split.select.weights <- list(split.select.weights)
    use.split.select.weights <- TRUE
  } else if (is.list(split.select.weights)) {
    if (length(split.select.weights) != num.trees) {
      stop("Error: Size of split select weights list not equal to number of trees.")
    }
    use.split.select.weights <- TRUE
  } else {
    stop("Error: Invalid split select weights.")
  }
  
  ## Always split variables: NULL for no variables
  if (is.null(always.split.variables)) {
    always.split.variables <- c("0", "0")
    use.always.split.variables <- FALSE
  } else {
    use.always.split.variables <- TRUE
  }
  
  if (use.split.select.weights && use.always.split.variables) {
    stop("Error: Please use only one option of split.select.weights and always.split.variables.")
  }
  
  ## Splitting rule
  if (is.null(splitrule)) {
    if (treetype == 5) {
      splitrule <- "logrank"
    } else if (treetype == 3) {
      splitrule <- "variance"
    } else if (treetype %in% c(1, 9)) {
      splitrule <- "gini"
    }
    splitrule.num <- 1
  } else if (splitrule == "logrank") {
    if (treetype == 5) {
      splitrule.num <- 1
    } else {
      stop("Error: logrank splitrule applicable to survival data only.")
    }
  } else if (splitrule == "gini") {
    if (treetype %in% c(1, 9)) {
      splitrule.num <- 1
    } else {
      stop("Error: Gini splitrule applicable to classification data only.")
    }
  } else if (splitrule == "variance") {
    if (treetype == 3) {
      splitrule.num <- 1
    } else {
      stop("Error: variance splitrule applicable to regression data only.")
    }
  } else if (splitrule == "auc" || splitrule == "C") {
    if (treetype == 5) {
      splitrule.num <- 2
    } else {
      stop("Error: C index splitrule applicable to survival data only.")
    }
  } else if (splitrule == "auc_ignore_ties" || splitrule == "C_ignore_ties") {
    if (treetype == 5) {
      splitrule.num <- 3
    } else {
      stop("Error: C index splitrule applicable to survival data only.")
    }
  } else if (splitrule == "maxstat") {
    if (treetype == 5 || treetype == 3) {
      splitrule.num <- 4
    } else {
      stop("Error: maxstat splitrule applicable to regression or survival data only.")
    }
  } else if (splitrule == "extratrees") {
    splitrule.num <- 5
  } else if (splitrule == "beta") {
    if (treetype == 3) {
      splitrule.num <- 6
    } else {
      stop("Error: beta splitrule applicable to regression data only.")
    }
    
    ## Check for 0..1 outcome
    if (min(y) < 0 || max(y) > 1) {
      stop("Error: beta splitrule applicable to regression data with outcome between 0 and 1 only.")
    }
  } else if (splitrule == "hellinger") {
    if (treetype %in% c(1, 9)) {
      splitrule.num <- 7
    } else {
      stop("Error: Hellinger splitrule only implemented for binary classification.")
    }
    if ((is.factor(y) && nlevels(y) > 2) || (length(unique(y)) > 2)) {
      stop("Error: Hellinger splitrule only implemented for binary classification.")
    }  
  } else {
    stop("Error: Unknown splitrule.")
  }
  
  ## Maxstat splitting
  if (alpha < 0 || alpha > 1) {
    stop("Error: Invalid value for alpha, please give a value between 0 and 1.")
  }
  if (minprop < 0 || minprop > 0.5) {
    stop("Error: Invalid value for minprop, please give a value between 0 and 0.5.")
  }

  ## Extra trees
  if (!is.numeric(num.random.splits) || num.random.splits < 1) {
    stop("Error: Invalid value for num.random.splits, please give a positive integer.")
  }
  if (splitrule.num == 5 && save.memory && respect.unordered.factors == "partition") {
    stop("Error: save.memory option not possible in extraTrees mode with unordered predictors.")
  }
  if (num.random.splits > 1 && splitrule.num != 5) {
    warning("Argument 'num.random.splits' ignored if splitrule is not 'extratrees'.")
  }

  ## Unordered factors  
  if (respect.unordered.factors == "partition") {
    ordered.idx <- sapply(x, is.ordered)
    factor.idx <- sapply(x, is.factor)
    unordered.factor.variables <- independent.variable.names[factor.idx & !ordered.idx]
    
    if (length(unordered.factor.variables) > 0) {
      use.unordered.factor.variables <- TRUE
      ## Check level count
      num.levels <- sapply(x[, factor.idx & !ordered.idx, drop = FALSE], nlevels)
      max.level.count <- .Machine$double.digits
      if (max(num.levels) > max.level.count) {
        stop(paste("Too many levels in unordered categorical variable ", unordered.factor.variables[which.max(num.levels)], 
                   ". Only ", max.level.count, " levels allowed on this system. Consider using the 'order' option.", sep = ""))
      } 
    } else {
      unordered.factor.variables <- c("0", "0")
      use.unordered.factor.variables <- FALSE
    } 
  } else if (respect.unordered.factors == "ignore" || respect.unordered.factors == "order") {
    ## Ordering for "order" is handled above
    unordered.factor.variables <- c("0", "0")
    use.unordered.factor.variables <- FALSE
  } else {
    stop("Error: Invalid value for respect.unordered.factors, please use 'order', 'partition' or 'ignore'.")
  }

  ## Unordered maxstat splitting not possible
  if (use.unordered.factor.variables && !is.null(splitrule)) {
    if (splitrule == "maxstat") {
      stop("Error: Unordered factor splitting not implemented for 'maxstat' splitting rule.")
    } else if (splitrule %in% c("C", "auc", "C_ignore_ties", "auc_ignore_ties")) {
      stop("Error: Unordered factor splitting not implemented for 'C' splitting rule.")
    } else if (splitrule == "beta") {
      stop("Error: Unordered factor splitting not implemented for 'beta' splitting rule.")
    }
  }
  
  ## Warning for experimental 'order' splitting 
  if (respect.unordered.factors == "order") {
    if (treetype == 3 && splitrule == "maxstat") {
      warning("Warning: The 'order' mode for unordered factor handling with the 'maxstat' splitrule is experimental.")
    }
    if (gwa.mode & ((treetype %in% c(1,9) & nlevels(y) > 2) | treetype == 5)) {
      stop("Error: Ordering of SNPs currently only implemented for regression and binary outcomes.")
    }
  }
  
  ## Prediction mode always false. Use predict.ranger() method.
  prediction.mode <- FALSE
  predict.all <- FALSE
  prediction.type <- 1
  
  ## No loaded forest object
  loaded.forest <- list()
  
  ## Use sparse matrix
  if ("dgCMatrix" %in% class(x)) {
    sparse.x <- x
    x <- matrix(c(0, 0))
    use.sparse.data <- TRUE
  } else {
    sparse.x <- Matrix(matrix(c(0, 0)))
    use.sparse.data <- FALSE
    if (is.data.frame(x)) {
      x <- data.matrix(x)
    }
  }
  
  if (treetype == 5) {
    y.mat <- as.matrix(y)
  } else {
    y.mat <- as.matrix(as.numeric(y))
  }
  
  if (respect.unordered.factors == "order"){
    order.snps <- TRUE
  } else {
    order.snps <- FALSE
  }
  
  ## No competing risks check
  if (treetype == 5) {
    if (!all(y.mat[, 2] %in% 0:1)) {
      stop("Error: Competing risks not supported yet. Use status=1 for events and status=0 for censoring.")
    }
  }
  
  ## Call Ranger
  result <- rangerCpp(treetype, x, y.mat, independent.variable.names, mtry,
                      num.trees, verbose, seed, num.threads, write.forest, importance.mode,
                      min.node.size, split.select.weights, use.split.select.weights,
                      always.split.variables, use.always.split.variables,
                      prediction.mode, loaded.forest, snp.data,
                      replace, probability, unordered.factor.variables, use.unordered.factor.variables, 
                      save.memory, splitrule.num, case.weights, use.case.weights, class.weights, 
                      predict.all, keep.inbag, sample.fraction, alpha, minprop, holdout, prediction.type, 
                      num.random.splits, sparse.x, use.sparse.data, order.snps, oob.error, max.depth, 
                      inbag, use.inbag, 
                      coef.reg, use.depth)
  
  if (length(result) == 0) {
    stop("User interrupt or internal error.")
  }
  
  ## Prepare results
  if (importance.mode != 0) {
    names(result$variable.importance) <- all.independent.variable.names
    
    if (importance.mode == 6) {
      # process casewise vimp
      result$variable.importance.local <-
        matrix(
          result$variable.importance.local,
          byrow = FALSE,
          ncol = length(all.independent.variable.names),
          dimnames = list(
            rownames(data),
            all.independent.variable.names
          )
        )
    }
  }

  ## Set predictions
  if (treetype == 1 && oob.error) {
    if (is.factor(y)) {
      result$predictions <- integer.to.factor(result$predictions,
                                              levels(y))
    } 
    result$confusion.matrix <- table(y, result$predictions, 
                                     dnn = c("true", "predicted"), useNA = "ifany")
  } else if (treetype == 5 && oob.error) {
    if (is.list(result$predictions)) {
      result$predictions <- do.call(rbind, result$predictions)
    } 
    if (is.vector(result$predictions)) {
      result$predictions <- matrix(result$predictions, nrow = 1)
    }
    result$chf <- result$predictions
    result$predictions <- NULL
    result$survival <- exp(-result$chf)
  } else if (treetype == 9 && oob.error) {
    if (is.list(result$predictions)) {
      result$predictions <- do.call(rbind, result$predictions)
    } 
    if (is.vector(result$predictions)) {
      result$predictions <- matrix(result$predictions, nrow = 1)
    }
    
    ## Set colnames and sort by levels
    colnames(result$predictions) <- unique(y)
    if (is.factor(y)) {
      result$predictions <- result$predictions[, levels(droplevels(y)), drop = FALSE]
    }
  }
  
  ## Splitrule
  result$splitrule <- splitrule
  if (splitrule == "extratrees") {
    result$num.random.splits <- num.random.splits
  }
  
  ## Set treetype
  if (treetype == 1) {
    result$treetype <- "Classification"
  } else if (treetype == 3) {
    result$treetype <- "Regression"
  } else if (treetype == 5) {
    result$treetype <- "Survival"
  } else if (treetype == 9) {
    result$treetype <- "Probability estimation"
  }
  if (treetype == 3) {
    result$r.squared <- 1 - result$prediction.error / var(y)
  }
  result$call <- sys.call()
  result$importance.mode <- importance
  if (use.sparse.data) {
    result$num.samples <- nrow(sparse.x)
  } else {
    result$num.samples <- nrow(x)
  }
  result$replace <- replace
  
  ## Write forest object
  if (write.forest) {
    if (is.factor(y)) {
      result$forest$levels <- levels(y)
    }
    result$forest$independent.variable.names <- independent.variable.names
    result$forest$treetype <- result$treetype
    class(result$forest) <- "ranger.forest"
    
    ## In 'ordered' mode, save covariate levels
    if (respect.unordered.factors == "order" && ncol(x) > 0) {
      result$forest$covariate.levels <- covariate.levels
    }
  }
  
  class(result) <- "ranger"
  
  ## Prepare quantile prediction
  if (quantreg) {
    terminal.nodes <- predict(result, x, type = "terminalNodes")$predictions + 1
    n <- result$num.samples
    result$random.node.values <- matrix(nrow = max(terminal.nodes), ncol = num.trees)
    
    ## Select one random obs per node and tree
    for (tree in 1:num.trees){
      idx <- sample(1:n, n)
      result$random.node.values[terminal.nodes[idx, tree], tree] <- y[idx]
    }
    
    ## Prepare out-of-bag quantile regression
    if(!is.null(result$inbag.counts)) {
      inbag.counts <- simplify2array(result$inbag.counts)
      random.node.values.oob <- 0 * terminal.nodes
      random.node.values.oob[inbag.counts > 0] <- NA
      
      ## For each tree and observation select one random obs in the same node (not the same obs)
      for (tree in 1:num.trees){
        is.oob <- inbag.counts[, tree] == 0
        num.oob <- sum(is.oob)
        
        if (num.oob != 0) {
          oob.obs <- which(is.oob)
          oob.nodes <- terminal.nodes[oob.obs, tree]
          for (j in 1:num.oob) {
            idx <- terminal.nodes[, tree] == oob.nodes[j]
            idx[oob.obs[j]] <- FALSE
            random.node.values.oob[oob.obs[j], tree] <- save.sample(y[idx], size = 1)
          }
        }
      }
      
      ## Check num.trees
      minoob <- min(rowSums(inbag.counts == 0))
      if (minoob < 10) {
        stop("Error: Too few trees for out-of-bag quantile regression.")
      }
      
      ## Use the same number of values for all obs, select randomly
      result$random.node.values.oob <- t(apply(random.node.values.oob, 1, function(x) {
        sample(x[!is.na(x)], minoob)
      }))
    }
  }
  
  return(result)
}
<|MERGE_RESOLUTION|>--- conflicted
+++ resolved
@@ -325,50 +325,6 @@
 
   independent.variable.names <- colnames(x)
   
-<<<<<<< HEAD
-  # Regularization parameters
-  p <- length(independent.variable.names)
-  
-  # Checking if regularization objects exist
-  if(!is.null(regularization)){
-    # Deactivation of paralellization
-      num.threads <- 1
-      # Set to impurity when using regularization
-      importance <- "impurity"
-      
-      if("coef.reg" %in% names(regularization)){
-        coef.reg <- regularization$coef.reg
-      } 
-      if("use.depth" %in% names(regularization)){
-        use.depth <- regularization$use.depth
-      } else {
-        use.depth <-  0
-      }
-  } else {
-    coef.reg <-  rep(1, p)
-    use.depth <-  0
-  }
-  
-  
-  if(!is.null(coef.reg)){
-    # A few checkings on the regularization coefficients
-    if (max(coef.reg) > 1){
-      stop("The regularization coefficients cannot be greater than 1.")
-    }
-    if (max(coef.reg) <= 0){
-      stop("The regularization coefficients cannot be smaller than 0.")
-    }
-    if (length(coef.reg)!= 1 && length(coef.reg)!= p){
-      stop("You must use 1 or p (the number of predictor variables) 
-      regularization coefficients.")
-    }
-    if (length(coef.reg) == 1){coef.reg = rep(coef.reg, p)}	
-  }
-  
-  
-  
-=======
->>>>>>> 6db4839c
   ## respect.unordered.factors
   if (is.null(respect.unordered.factors)) {
     if (!is.null(splitrule) && splitrule == "extratrees") {
