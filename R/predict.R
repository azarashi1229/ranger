# -------------------------------------------------------------------------------
#   This file is part of Ranger.
#
# Ranger is free software: you can redistribute it and/or modify
# it under the terms of the GNU General Public License as published by
# the Free Software Foundation, either version 3 of the License, or
# (at your option) any later version.
#
# Ranger is distributed in the hope that it will be useful,
# but WITHOUT ANY WARRANTY; without even the implied warranty of
# MERCHANTABILITY or FITNESS FOR A PARTICULAR PURPOSE. See the
# GNU General Public License for more details.
#
# You should have received a copy of the GNU General Public License
# along with Ranger. If not, see <http://www.gnu.org/licenses/>.
#
# Written by:
#
#   Marvin N. Wright
# Institut fuer Medizinische Biometrie und Statistik
# Universitaet zu Luebeck
# Ratzeburger Allee 160
# 23562 Luebeck
# Germany
#
# http://www.imbs-luebeck.de
# -------------------------------------------------------------------------------

##' Prediction with new data and a saved forest from Ranger.
##' 
##' For \code{type = 'response'} (the default), the predicted classes (classification), predicted numeric values (regression), predicted probabilities (probability estimation) or survival probabilities (survival) are returned. 
##' For \code{type = 'se'}, the standard error of the predictions are returned (regression only). The jackknife-after-bootstrap is used to estimate the standard errors based on out-of-bag predictions. See Wager et al. (2014) for details.
##' For \code{type = 'terminalNodes'}, the IDs of the terminal node in each tree for each observation in the given dataset are returned.
##' 
##' For classification and \code{predict.all = TRUE}, a factor levels are returned as numerics.
##' To retrieve the corresponding factor levels, use \code{rf$forest$levels}, if \code{rf} is the ranger object.
##'
##' @title Ranger prediction
##' @param object Ranger \code{ranger.forest} object.
##' @param data New test data of class \code{data.frame} or \code{gwaa.data} (GenABEL).
##' @param predict.all Return individual predictions for each tree instead of aggregated predictions for all trees. Return a matrix (sample x tree) for classification and regression, a 3d array for probability estimation (sample x class x tree) and survival (sample x time x tree).
##' @param num.trees Number of trees used for prediction. The first \code{num.trees} in the forest are used.
##' @param type Type of prediction. One of 'response', 'se', 'terminalNodes' with default 'response'. See below for details.
##' @param seed Random seed used in Ranger.
##' @param num.threads Number of threads. Default is number of CPUs available.
##' @param verbose Verbose output on or off.
##' @param inbag.counts Number of times the observations are in-bag in the trees.
##' @param ... further arguments passed to or from other methods.
##' @return Object of class \code{ranger.prediction} with elements
##'   \tabular{ll}{
##'       \code{predictions}    \tab Predicted classes/values (only for classification and regression)  \cr
##'       \code{unique.death.times} \tab Unique death times (only for survival). \cr
##'       \code{chf} \tab Estimated cumulative hazard function for each sample (only for survival). \cr
##'       \code{survival} \tab Estimated survival function for each sample (only for survival). \cr
##'       \code{num.trees}   \tab Number of trees. \cr
##'       \code{num.independent.variables} \tab Number of independent variables. \cr
##'       \code{treetype}    \tab Type of forest/tree. Classification, regression or survival. \cr
##'       \code{num.samples}     \tab Number of samples.
##'   }
##' @references
##' \itemize{
##'   \item Wright, M. N. & Ziegler, A. (2017). ranger: A Fast Implementation of Random Forests for High Dimensional Data in C++ and R. J Stat Softw 77:1-17. \url{http://dx.doi.org/10.18637/jss.v077.i01}.
##'   \item Wager, S., Hastie T., & Efron, B. (2014). Confidence Intervals for Random Forests: The Jackknife and the Infinitesimal Jackknife. J Mach Learn Res 15:1625-1651. \url{http://jmlr.org/papers/v15/wager14a.html}.
##'   }
##' @seealso \code{\link{ranger}}
##' @author Marvin N. Wright
##' @importFrom Matrix Matrix
##' @export
predict.ranger.forest <- function(object, data, predict.all = FALSE,
                                  num.trees = object$num.trees, 
                                  type = "response",
                                  seed = NULL, num.threads = NULL,
                                  verbose = TRUE, inbag.counts = NULL,...) {

  ## GenABEL GWA data
  if ("gwaa.data" %in% class(data)) {
    snp.names <- snp.names(data)
    snp.data <- data@gtdata@gtps@.Data
    data <- data@phdata[, -1]
    gwa.mode <- TRUE
    variable.names <- c(names(data), snp.names)
  } else {
    snp.data <- as.matrix(0)
    gwa.mode <- FALSE
    variable.names <- colnames(data)
  }

  ## Check forest argument
  if (class(object) != "ranger.forest") {
    stop("Error: Invalid class of input object.")
  } else {
    forest <- object
  }
  if (is.null(forest$dependent.varID) || is.null(forest$num.trees) ||
        is.null(forest$child.nodeIDs) || is.null(forest$split.varIDs) ||
        is.null(forest$split.values) || is.null(forest$independent.variable.names) ||
        is.null(forest$treetype)) {
    stop("Error: Invalid forest object.")
  }
  if (forest$treetype == "Survival" && (is.null(forest$status.varID)  ||
                                        is.null(forest$chf) || is.null(forest$unique.death.times))) {
    stop("Error: Invalid forest object.")
  }
  
  ## Check for old ranger version
  if (length(forest$child.nodeIDs) != forest$num.trees || length(forest$child.nodeIDs[[1]]) != 2) {
    stop("Error: Invalid forest object. Is the forest grown in ranger version <0.3.9? Try to predict with the same version the forest was grown.")
  }
  
  ## Prediction type
  if (type == "response" || type == "se") {
    prediction.type <- 1
  } else if (type == "terminalNodes") {
    prediction.type <- 2
  } else {
    stop("Error: Invalid value for 'type'. Use 'response' or 'terminalNodes'.")
  }
  
  ## Type "se" only for regression
  if (type == "se" && forest$treetype != "Regression") {
    stop("Error: Standard error prediction currently only available for regression.")
  }
  
  ## Type "se" requires keep.inbag=TRUE
  if (type == "se" && is.null(inbag.counts)) {
    stop("Error: No saved inbag counts in ranger object. Please set keep.inbag=TRUE when calling ranger.")
  }
  
  ## Set predict.all if type is "se"
  if (type == "se") {
    predict.all <- TRUE
  }

  ## Create final data
  if (forest$treetype == "Survival") {
    if (forest$dependent.varID > 0 && forest$status.varID > 1) {
      if (ncol(data) == length(forest$independent.variable.names)+2) {
        ## If alternative interface used and same data structure, don't subset data
        data.used <- data
      } else if (ncol(data) == length(forest$independent.variable.names)) {
        data.selected <- subset(data, select = forest$independent.variable.names)
        data.used <- cbind(0, 0, data.selected)
        variable.names <- c("time", "status", forest$independent.variable.names)
        forest$dependent.varID <- 0
        forest$status.varID <- 1
      } else {
        stop("Invalid prediction data. Include both time and status variable or none.")
      }
    } else {
      ## If formula interface used, subset data
      data.selected <- subset(data, select = forest$independent.variable.names)

      ## Arange data as in original data
      data.used <- cbind(0, 0, data.selected)
      variable.names <- c("time", "status", forest$independent.variable.names)
    }

  ## Index of no-recode variables
  idx.norecode <- c(-(forest$dependent.varID+1), -(forest$status.varID+1))

  } else {
    ## No survival
    if (ncol(data) == length(forest$independent.variable.names)+1 && forest$dependent.varID > 0) {
      ## If alternative interface used and same data structure, don't subset data
      data.used <- data
    } else {
      ## If formula interface used, subset data
      data.selected <- subset(data, select = forest$independent.variable.names)

      ## Arange data as in original data
      if (forest$dependent.varID == 0) {
        data.used <- cbind(0, data.selected)
        variable.names <- c("dependent", forest$independent.variable.names)
      } else if (forest$dependent.varID >= ncol(data)) {
        data.used <- cbind(data.selected, 0)
        variable.names <- c(forest$independent.variable.names, "dependent")
      } else {
        data.used <- cbind(data.selected[, 1:forest$dependent.varID],
                           0,
                           data.selected[, (forest$dependent.varID+1):ncol(data.selected)])
        variable.names <- c(forest$independent.variable.names[1:forest$dependent.varID],
                            "dependent",
                            forest$independent.variable.names[(forest$dependent.varID+1):length(forest$independent.variable.names)])
      }
    }

    ## Index of no-recode variables
    idx.norecode <- -(forest$dependent.varID+1)
  }

  ## Recode characters
  if (!is.matrix(data.used) && !inherits(data.used, "Matrix")) {
    char.columns <- sapply(data.used, is.character)
    data.used[char.columns] <- lapply(data.used[char.columns], factor)
  }

  ## Recode factors if forest grown 'order' mode
  if (!is.null(forest$covariate.levels) && !all(sapply(forest$covariate.levels, is.null))) {
    data.used[, idx.norecode] <- mapply(function(x, y) {
      if(is.null(y)) {
        x
      } else {
        new.levels <- setdiff(levels(x), y)
        factor(x, levels = c(y, new.levels))
      }
    }, data.used[, idx.norecode], forest$covariate.levels, SIMPLIFY = !is.data.frame(data.used[, idx.norecode]))
  }

  ## Convert to data matrix
  if (is.matrix(data.used) || inherits(data.used, "Matrix")) {
    data.final <- data.used
  } else {
    data.final <- data.matrix(data.used)
  }
  

  ## If gwa mode, add snp variable names
  if (gwa.mode) {
    variable.names <- c(variable.names, snp.names)
  }

  ## Check missing values
  if (any(is.na(data.final))) {
    offending_columns <- colnames(data.final)[colSums(is.na(data.final)) > 0]
    stop("Missing data in columns: ",
         paste0(offending_columns, collapse = ", "), ".", call. = FALSE)
  }

  if (sum(!(forest$independent.variable.names %in% variable.names)) > 0) {
    stop("Error: One or more independent variables not found in data.")
  }

  ## Num threads
  ## Default 0 -> detect from system in C++.
  if (is.null(num.threads)) {
    num.threads = 0
  } else if (!is.numeric(num.threads) || num.threads < 0) {
    stop("Error: Invalid value for num.threads")
  }

  ## Seed
  if (is.null(seed)) {
    seed <- runif(1 , 0, .Machine$integer.max)
  }

  if (forest$treetype == "Classification") {
    treetype <- 1
  } else if (forest$treetype == "Regression") {
    treetype <- 3
  } else if (forest$treetype == "Survival") {
    treetype <- 5
  } else if (forest$treetype == "Probability estimation") {
    treetype <- 9
  } else {
    stop("Error: Unknown tree type.")
  }

  ## Defaults for variables not needed
  dependent.variable.name <- "none"
  mtry <- 0
  importance <- 0
  min.node.size <- 0
  split.select.weights <- list(c(0, 0))
  use.split.select.weights <- FALSE
  always.split.variables <- c("0", "0")
  use.always.split.variables <- FALSE
  status.variable.name <- "status"
  prediction.mode <- TRUE
  write.forest <- FALSE
  replace <- TRUE
  probability <- FALSE
  unordered.factor.variables <- c("0", "0")
  use.unordered.factor.variables <- FALSE
  save.memory <- FALSE
  splitrule <- 1
  alpha <- 0
  minprop <- 0
  case.weights <- c(0, 0)
  use.case.weights <- FALSE
  keep.inbag <- FALSE
  sample.fraction <- 1
  holdout <- FALSE
  num.random.splits <- 1
  
  ## Use sparse matrix
  if ("dgCMatrix" %in% class(data.final)) {
    sparse.data <- data.final
    data.final <- matrix(c(0, 0))
    use.sparse.data <- TRUE
  } else {
    sparse.data <- Matrix(matrix(c(0, 0)))
    use.sparse.data <- FALSE
  }
  
  ## Call Ranger
  result <- rangerCpp(treetype, dependent.variable.name, data.final, variable.names, mtry,
                      num.trees, verbose, seed, num.threads, write.forest, importance,
                      min.node.size, split.select.weights, use.split.select.weights,
                      always.split.variables, use.always.split.variables,
                      status.variable.name, prediction.mode, forest, snp.data, replace, probability,
                      unordered.factor.variables, use.unordered.factor.variables, save.memory, splitrule,
                      case.weights, use.case.weights, predict.all, keep.inbag, sample.fraction,
                      alpha, minprop, holdout, prediction.type, num.random.splits, sparse.data, use.sparse.data)

  if (length(result) == 0) {
    stop("User interrupt or internal error.")
  }

  ## Prepare results
  result$num.samples <- nrow(data.final)
  result$treetype <- forest$treetype

  if (predict.all) {
    if (forest$treetype %in% c("Classification", "Regression")) {
      if (is.list(result$predictions)) {
        result$predictions <- do.call(rbind, result$predictions)
      } else {
        result$predictions <- array(result$predictions, dim = c(1, length(result$predictions)))
      }
    } else {
      ## TODO: Better solution for this?
      result$predictions <- aperm(array(unlist(result$predictions), 
                                        dim = rev(c(length(result$predictions), 
                                                    length(result$predictions[[1]]), 
                                                    length(result$predictions[[1]][[1]])))))
    }
  } else {
    if (is.list(result$predictions)) {
      result$predictions <- do.call(rbind, result$predictions)
    } 
  }
  
  if (type == "response") {
    if (forest$treetype == "Classification" && !is.null(forest$levels)) {
      if (!predict.all) {
        result$predictions <- integer.to.factor(result$predictions, forest$levels)
      }
    } else if (forest$treetype == "Regression") {
      ## Empty
    } else if (forest$treetype == "Survival") {
      result$unique.death.times <- forest$unique.death.times
      result$chf <- result$predictions
      result$predictions <- NULL
      result$survival <- exp(-result$chf)
    } else if (forest$treetype == "Probability estimation" && !is.null(forest$levels)) {
      if (!predict.all) {
        if (is.vector(result$predictions)) {
          result$predictions <- matrix(result$predictions, nrow = 1)
        }
        
        ## Set colnames and sort by levels
        colnames(result$predictions) <- forest$levels[forest$class.values]
        result$predictions <- result$predictions[, forest$levels, drop = FALSE]
      }
    }
  } 

  ## Compute Jackknife
  if (type == "se") {
    ## Aggregated predictions
    yhat <- rowMeans(result$predictions)

    ## Get inbag counts, keep only observations that are OOB at least once
    inbag.counts <- simplify2array(inbag.counts) 
    if (is.vector(inbag.counts)) {
      inbag.counts <- t(as.matrix(inbag.counts))
    }
    inbag.counts <- inbag.counts[rowSums(inbag.counts == 0) > 0, , drop = FALSE] 
    n <- nrow(inbag.counts)
    oob <- inbag.counts == 0
    
    if (all(!oob)) {
      stop("Error: No OOB observations found, consider increasing num.trees or reducing sample.fraction.")
    }

    ## Compute Jackknife
    jack.n <- apply(oob, 1, function(x) rowMeans(result$predictions[, x, drop = FALSE]))
    if (is.vector(jack.n)) {
      jack.n <- t(as.matrix(jack.n))
    }
    jack <- (n - 1) / n * rowSums((jack.n - yhat)^2)
    bias <- (exp(1) - 1) * n / result$num.trees^2 * rowSums((result$predictions - yhat)^2)
    jab <- pmax(jack - bias, 0)
    result$se <- sqrt(jab)
    
    ## Response as predictions
    result$predictions <- yhat
  }

  class(result) <- "ranger.prediction"
  return(result)
}

##' Prediction with new data and a saved forest from Ranger.
##' 
##' For \code{type = 'response'} (the default), the predicted classes (classification), predicted numeric values (regression), predicted probabilities (probability estimation) or survival probabilities (survival) are returned. 
##' For \code{type = 'se'}, the standard error of the predictions are returned (regression only). The jackknife-after-bootstrap is used to estimate the standard errors based on out-of-bag predictions. See Wager et al. (2014) for details.
##' For \code{type = 'terminalNodes'}, the IDs of the terminal node in each tree for each observation in the given dataset are returned.
##' 
##' For classification and \code{predict.all = TRUE}, a factor levels are returned as numerics.
##' To retrieve the corresponding factor levels, use \code{rf$forest$levels}, if \code{rf} is the ranger object.
##'
##' @title Ranger prediction
##' @param object Ranger \code{ranger} object.
##' @param data New test data of class \code{data.frame} or \code{gwaa.data} (GenABEL).
##' @param predict.all Return individual predictions for each tree instead of aggregated predictions for all trees. Return a matrix (sample x tree) for classification and regression, a 3d array for probability estimation (sample x class x tree) and survival (sample x time x tree).
##' @param num.trees Number of trees used for prediction. The first \code{num.trees} in the forest are used.
##' @param type Type of prediction. One of 'response', 'se', 'terminalNodes' with default 'response'. See below for details.
##' @param seed Random seed used in Ranger.
##' @param num.threads Number of threads. Default is number of CPUs available.
##' @param verbose Verbose output on or off.
##' @param ... further arguments passed to or from other methods.
##' @return Object of class \code{ranger.prediction} with elements
##'   \tabular{ll}{
##'       \code{predictions}    \tab Predicted classes/values (only for classification and regression)  \cr
##'       \code{unique.death.times} \tab Unique death times (only for survival). \cr
##'       \code{chf} \tab Estimated cumulative hazard function for each sample (only for survival). \cr
##'       \code{survival} \tab Estimated survival function for each sample (only for survival). \cr
##'       \code{num.trees}   \tab Number of trees. \cr
##'       \code{num.independent.variables} \tab Number of independent variables. \cr
##'       \code{treetype}    \tab Type of forest/tree. Classification, regression or survival. \cr
##'       \code{num.samples}     \tab Number of samples.
##'   }
##' @references
##' \itemize{
##'   \item Wright, M. N. & Ziegler, A. (2017). ranger: A Fast Implementation of Random Forests for High Dimensional Data in C++ and R. J Stat Softw 77:1-17. \url{http://dx.doi.org/10.18637/jss.v077.i01}.
##'   \item Wager, S., Hastie T., & Efron, B. (2014). Confidence Intervals for Random Forests: The Jackknife and the Infinitesimal Jackknife. J Mach Learn Res 15:1625-1651. \url{http://jmlr.org/papers/v15/wager14a.html}.
##'   }
##' @seealso \code{\link{ranger}}
##' @author Marvin N. Wright
##' @export
predict.ranger <- function(object, data, predict.all = FALSE,
                           num.trees = object$num.trees,
                           type = "response",
                           seed = NULL, num.threads = NULL,
                           verbose = TRUE, ...) {
  forest <- object$forest
  if (is.null(forest)) {
    stop("Error: No saved forest in ranger object. Please set write.forest to TRUE when calling ranger.")
  }
<<<<<<< HEAD
  if (object$importance.mode %in% c("impurity_corrected", "impurity_unbiased")) {
    warning("Forest was grown with 'impurity_corrected' variable importance. For prediction it is STRONGLY advised to grow another forest without this importance setting.")
  }
  
  predict(forest, data, predict.all, num.trees, type, seed, num.threads, verbose, ...)
=======
  predict(forest, data, predict.all, num.trees, type, seed, num.threads, verbose, object$inbag.counts, ...)
>>>>>>> de05e019
}<|MERGE_RESOLUTION|>--- conflicted
+++ resolved
@@ -438,13 +438,9 @@
   if (is.null(forest)) {
     stop("Error: No saved forest in ranger object. Please set write.forest to TRUE when calling ranger.")
   }
-<<<<<<< HEAD
   if (object$importance.mode %in% c("impurity_corrected", "impurity_unbiased")) {
     warning("Forest was grown with 'impurity_corrected' variable importance. For prediction it is STRONGLY advised to grow another forest without this importance setting.")
   }
   
-  predict(forest, data, predict.all, num.trees, type, seed, num.threads, verbose, ...)
-=======
   predict(forest, data, predict.all, num.trees, type, seed, num.threads, verbose, object$inbag.counts, ...)
->>>>>>> de05e019
 }