--- conflicted
+++ resolved
@@ -386,11 +386,11 @@
     if (all(!oob)) {
       stop("Error: No OOB observations found, consider increasing num.trees or reducing sample.fraction.")
     }
-<<<<<<< HEAD
     
     if (se.method == "jack") {
       ## Compute Jackknife
-      jack.n <- apply(oob, 1, function(x) rowMeans(result$predictions[, x, drop = FALSE]))
+      jack.n <- sweep(tcrossprod(result$predictions, oob), 
+                      2, rowSums(oob), "/", check.margin = FALSE)
       if (is.vector(jack.n)) {
         jack.n <- t(as.matrix(jack.n))
       }
@@ -410,14 +410,6 @@
       } 
     } else {
       stop("Error: Unknown standard error method (se.method).")
-=======
-
-    ## Compute Jackknife
-    jack.n <- sweep(tcrossprod(result$predictions, oob), 
-                    2, rowSums(oob), "/", check.margin = FALSE)
-    if (is.vector(jack.n)) {
-      jack.n <- t(as.matrix(jack.n))
->>>>>>> 85d2f8be
     }
     
     ## Response as predictions
