--- conflicted
+++ resolved
@@ -62,12 +62,8 @@
 ##' @param probability Grow a probability forest. This is a classification forest which returns class probabilities instead of classifications.
 ##' @param min.node.size Minimal node size. Default 1 for classification, 5 for regression, 3 for survival, and 10 for probability.
 ##' @param replace Sample with replacement. Default TRUE.
-<<<<<<< HEAD
-##' @param splitrule Splitting rule, Survival only. The splitting rule can be chosen of "logrank" and "auc" with default "logrank". 
-##' @param split.select.weights Numeric vector with weights representing the probability to select variables for splitting.
-=======
+##' @param splitrule Splitting rule, survival only. The splitting rule can be chosen of "logrank" and "auc" with default "logrank". 
 ##' @param split.select.weights Numeric vector with weights between 0 and 1, representing the probability to select variables for splitting.  
->>>>>>> 61aabb19
 ##' @param always.split.variables Character vector with variable names to be always tried for splitting.
 ##' @param scale.permutation.importance Scale permutation importance by standard error as in (Breiman 2001). Only applicable if permutation variable importance mode selected.
 ##' @param num.threads Number of threads. Default is number of CPUs available.
@@ -131,7 +127,6 @@
 ##' @seealso \code{\link{predict.ranger}}
 ##' @export
 ranger <- function(formula = NULL, data = NULL, num.trees = 500, mtry = NULL,
-<<<<<<< HEAD
                     importance = "none", write.forest = FALSE, probability = FALSE,
                     min.node.size = NULL, replace = TRUE, splitrule = NULL,
                     split.select.weights = NULL, always.split.variables = NULL,
@@ -139,15 +134,6 @@
                     num.threads = NULL,
                     verbose = TRUE, seed = NULL, memory = "double",
                     dependent.variable.name = NULL, status.variable.name = NULL) {
-=======
-                   importance = "none", write.forest = FALSE, probability = FALSE,
-                   min.node.size = NULL, replace = TRUE,
-                   split.select.weights = NULL, always.split.variables = NULL,
-                   scale.permutation.importance = FALSE,
-                   num.threads = NULL,
-                   verbose = TRUE, seed = NULL, memory = "double",
-                   dependent.variable.name = NULL, status.variable.name = NULL) {
->>>>>>> 61aabb19
   
   ## GenABEL GWA data
   if (class(data) == "gwaa.data") {
@@ -324,7 +310,6 @@
     stop("Error: Please use only one option of use.split.select.weights and use.always.split.variables.")
   }
   
-<<<<<<< HEAD
   ## Splitting rule
   if (is.null(splitrule)) {
     splitrule <- 1
@@ -336,8 +321,6 @@
     stop("Error: Unknown splitrule.")
   }
 
-=======
->>>>>>> 61aabb19
   ## Prediction mode always false. Use predict.ranger() method.
   prediction.mode <- FALSE
   
@@ -346,21 +329,12 @@
   
   ## Call Ranger
   result <- rangerCpp(treetype, dependent.variable.name, memory.mode, data.final, variable.names, mtry,
-<<<<<<< HEAD
               num.trees, verbose, seed, num.threads, write.forest, importance.mode,
               min.node.size, split.select.weights, use.split.select.weights,
               always.split.variables, use.always.split.variables,
               status.variable.name, prediction.mode, loaded.forest, sparse.data,
               replace, probability, splitrule)
 
-=======
-                      num.trees, verbose, seed, num.threads, write.forest, importance.mode,
-                      min.node.size, split.select.weights, use.split.select.weights,
-                      always.split.variables, use.always.split.variables,
-                      status.variable.name, prediction.mode, loaded.forest, sparse.data,
-                      replace, probability)
-  
->>>>>>> 61aabb19
   if (length(result) == 0) {
     stop("Internal error.")
   }
