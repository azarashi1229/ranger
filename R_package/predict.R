--- conflicted
+++ resolved
@@ -157,19 +157,9 @@
   write.forest <- FALSE
   replace <- TRUE
   probability <- FALSE
-<<<<<<< HEAD
-  splitrule <- 1
-
-  ## Call Ranger
-  result <- rangerCpp(treetype, dependent.variable.name, memory.mode, data.final, variable.names, mtry,
-                       forest$num.trees, verbose, seed, num.threads, write.forest, importance,
-                       min.node.size, split.select.weights, use.split.select.weights,
-                       always.split.variables, use.always.split.variables,
-                       status.variable.name, prediction.mode, forest, sparse.data, 
-                       replace, probability, splitrule)
-=======
   unordered.factor.variables <- c("0", "0")
   use.unordered.factor.variables <- FALSE
+  splitrule <- 1
   
   ## Call Ranger
   result <- rangerCpp(treetype, dependent.variable.name, memory.mode, data.final, variable.names, mtry,
@@ -177,8 +167,7 @@
                       min.node.size, split.select.weights, use.split.select.weights,
                       always.split.variables, use.always.split.variables,
                       status.variable.name, prediction.mode, forest, sparse.data, replace, probability,
-                      unordered.factor.variables, use.unordered.factor.variables)
->>>>>>> 6c2b4270
+                      unordered.factor.variables, use.unordered.factor.variables, splitrule)
 
   if (length(result) == 0) {
     stop("Internal error.")
