--- conflicted
+++ resolved
@@ -49,11 +49,7 @@
     std::vector<std::string>& always_split_variable_names, bool use_always_split_variable_names,
     std::string status_variable_name, bool prediction_mode, Rcpp::List loaded_forest, Rcpp::RawMatrix sparse_data,
     bool sample_with_replacement, bool probability, std::vector<std::string>& unordered_variable_names,
-<<<<<<< HEAD
-    bool use_unordered_variable_names, uint splitrule_r) {
-=======
-    bool use_unordered_variable_names, bool save_memory) {
->>>>>>> d0c2abd1
+    bool use_unordered_variable_names, bool save_memory, uint splitrule_r) {
 
   Rcpp::List result;
   Forest* forest = 0;
@@ -114,11 +110,7 @@
     // Init Ranger
     forest->initR(dependent_variable_name, data, mtry, num_trees, verbose_out, seed, num_threads,
         importance_mode, min_node_size, split_select_weights, always_split_variable_names, status_variable_name,
-<<<<<<< HEAD
-        prediction_mode, sample_with_replacement, unordered_variable_names, splitrule);
-=======
-        prediction_mode, sample_with_replacement, unordered_variable_names, save_memory);
->>>>>>> d0c2abd1
+        prediction_mode, sample_with_replacement, unordered_variable_names, save_memory, splitrule);
 
     // Load forest object if in prediction mode
     if (prediction_mode) {
