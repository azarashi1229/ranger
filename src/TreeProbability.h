/*-------------------------------------------------------------------------------
This file is part of ranger.

Copyright (c) [2014-2018] [Marvin N. Wright]

This software may be modified and distributed under the terms of the MIT license.

Please note that the C++ core of ranger is distributed under MIT license and the
R package "ranger" under GPL3 license.
#-------------------------------------------------------------------------------*/

#ifndef TREEPROBABILITY_H_
#define TREEPROBABILITY_H_

#include <map>

#include "globals.h"
#include "Tree.h"

namespace ranger {

class TreeProbability: public Tree {
public:
  TreeProbability(std::vector<double>* class_values, std::vector<uint>* response_classIDs,
      std::vector<std::vector<size_t>>* sampleIDs_per_class, std::vector<double>* class_weights);

  // Create from loaded forest
  TreeProbability(std::vector<std::vector<size_t>>& child_nodeIDs, std::vector<size_t>& split_varIDs,
      std::vector<double>& split_values, std::vector<double>* class_values, std::vector<uint>* response_classIDs,
      std::vector<std::vector<double>>& terminal_class_counts);

<<<<<<< HEAD
  virtual ~TreeProbability() override;
=======
  virtual ~TreeProbability();
  
  TreeProbability(const TreeProbability&)            = delete;
  TreeProbability& operator=(const TreeProbability&) = delete;
>>>>>>> 0e11881b

  void allocateMemory() override;

  void addToTerminalNodes(size_t nodeID);
  void computePermutationImportanceInternal(std::vector<std::vector<size_t>>* permutations);
  void appendToFileInternal(std::ofstream& file) override;

  const std::vector<double>& getPrediction(size_t sampleID) const {
    size_t terminal_nodeID = prediction_terminal_nodeIDs[sampleID];
    return terminal_class_counts[terminal_nodeID];
  }

  size_t getPredictionTerminalNodeID(size_t sampleID) const {
    return prediction_terminal_nodeIDs[sampleID];
  }

  const std::vector<std::vector<double>>& getTerminalClassCounts() const {
    return terminal_class_counts;
  }

private:
  bool splitNodeInternal(size_t nodeID, std::vector<size_t>& possible_split_varIDs) override;
  void createEmptyNodeInternal() override;

  double computePredictionAccuracyInternal() override;

  // Called by splitNodeInternal(). Sets split_varIDs and split_values.
  bool findBestSplit(size_t nodeID, std::vector<size_t>& possible_split_varIDs);
  void findBestSplitValueSmallQ(size_t nodeID, size_t varID, size_t num_classes, size_t* class_counts,
      size_t num_samples_node, double& best_value, size_t& best_varID, double& best_decrease);
  void findBestSplitValueLargeQ(size_t nodeID, size_t varID, size_t num_classes, size_t* class_counts,
      size_t num_samples_node, double& best_value, size_t& best_varID, double& best_decrease);
  void findBestSplitValueUnordered(size_t nodeID, size_t varID, size_t num_classes, size_t* class_counts,
      size_t num_samples_node, double& best_value, size_t& best_varID, double& best_decrease);

  bool findBestSplitExtraTrees(size_t nodeID, std::vector<size_t>& possible_split_varIDs);
  void findBestSplitValueExtraTrees(size_t nodeID, size_t varID, size_t num_classes, size_t* class_counts,
      size_t num_samples_node, double& best_value, size_t& best_varID, double& best_decrease);
  void findBestSplitValueExtraTreesUnordered(size_t nodeID, size_t varID, size_t num_classes, size_t* class_counts,
      size_t num_samples_node, double& best_value, size_t& best_varID, double& best_decrease);

  void addImpurityImportance(size_t nodeID, size_t varID, double decrease);

  void bootstrapClassWise() override;
  void bootstrapWithoutReplacementClassWise() override;

  void cleanUpInternal() override {
    if (counter != 0) {
      delete[] counter;
    }
    if (counter_per_class != 0) {
      delete[] counter_per_class;
    }
  }

  // Classes of the dependent variable and classIDs for responses
  std::vector<double>* class_values;
  std::vector<uint>* response_classIDs;
  std::vector<std::vector<size_t>>* sampleIDs_per_class;

  // Class counts in terminal nodes. Empty for non-terminal nodes.
  std::vector<std::vector<double>> terminal_class_counts;

  // Splitting weights
  std::vector<double>* class_weights;

  size_t* counter;
  size_t* counter_per_class;
};

} // namespace ranger

#endif /* TREEPROBABILITY_H_ */<|MERGE_RESOLUTION|>--- conflicted
+++ resolved
@@ -29,14 +29,10 @@
       std::vector<double>& split_values, std::vector<double>* class_values, std::vector<uint>* response_classIDs,
       std::vector<std::vector<double>>& terminal_class_counts);
 
-<<<<<<< HEAD
-  virtual ~TreeProbability() override;
-=======
-  virtual ~TreeProbability();
-  
   TreeProbability(const TreeProbability&)            = delete;
   TreeProbability& operator=(const TreeProbability&) = delete;
->>>>>>> 0e11881b
+  
+  virtual ~TreeProbability() override;
 
   void allocateMemory() override;
 
