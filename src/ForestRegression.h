--- conflicted
+++ resolved
@@ -23,14 +23,9 @@
 class ForestRegression: public Forest {
 public:
   ForestRegression();
-<<<<<<< HEAD
-  virtual ~ForestRegression() override;
-=======
-  virtual ~ForestRegression();
-  
   ForestRegression(const ForestRegression&)            = delete;
   ForestRegression& operator=(const ForestRegression&) = delete;
->>>>>>> 0e11881b
+  virtual ~ForestRegression() override;
 
   void loadForest(size_t dependent_varID, size_t num_trees,
       std::vector<std::vector<std::vector<size_t>> >& forest_child_nodeIDs,
@@ -38,7 +33,6 @@
       std::vector<bool>& is_ordered_variable);
 
 private:
-<<<<<<< HEAD
   void initInternal(std::string status_variable_name) override;
   void growInternal() override;
   void allocatePredictMemory() override;
@@ -49,20 +43,6 @@
   void writePredictionFile() override;
   void saveToFileInternal(std::ofstream& outfile) override;
   void loadFromFileInternal(std::ifstream& infile) override;
-
-  DISALLOW_COPY_AND_ASSIGN(ForestRegression);
-=======
-  void initInternal(std::string status_variable_name);
-  void growInternal();
-  void allocatePredictMemory();
-  void predictInternal(size_t sample_idx);
-  void computePredictionErrorInternal();
-  void writeOutputInternal();
-  void writeConfusionFile();
-  void writePredictionFile();
-  void saveToFileInternal(std::ofstream& outfile);
-  void loadFromFileInternal(std::ifstream& infile);
->>>>>>> 0e11881b
 };
 
 } // namespace ranger
