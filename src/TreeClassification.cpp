--- conflicted
+++ resolved
@@ -294,18 +294,7 @@
       // Decrease of impurity
       decrease = sum_left / (double) n_left + sum_right / (double) n_right[i];
     }
-    
-<<<<<<< HEAD
-    // regularization
-    if((*all_split_varIDs)[varID] == 1){
-      decrease = decrease;
-    } else{
-      if(use_depth == 1){  
-        next_depth = depth + 1;
-        decrease = decrease * std::pow(coef_reg[varID-1], next_depth);
-      } else {
-        decrease = decrease * coef_reg[varID-1]; 
-=======
+
     // Regularization
     if (coef_reg[varID] != 1) {
       if ((*all_split_varIDs)[varID] != 1){
@@ -315,7 +304,6 @@
         } else {
           decrease = decrease * coef_reg[varID]; 
         }
->>>>>>> 6db4839c
       }
     }
     
@@ -405,17 +393,6 @@
       decrease = sum_right / (double) n_right + sum_left / (double) n_left;
     }
 
-<<<<<<< HEAD
-    // regularization
-    if((*all_split_varIDs)[varID] == 1){
-      decrease = decrease;
-    } else{
-      if(use_depth == 1){  
-        next_depth = depth + 1;
-        decrease = decrease * std::pow(coef_reg[varID-1], next_depth);
-      } else {
-        decrease = decrease * coef_reg[varID-1]; 
-=======
     // Regularization
     if (coef_reg[varID] != 1) {
       if ((*all_split_varIDs)[varID] != 1){
@@ -425,7 +402,6 @@
         } else {
           decrease = decrease * coef_reg[varID]; 
         }
->>>>>>> 6db4839c
       }
     }
     
@@ -806,37 +782,20 @@
     diff = (sum_node / (double) num_samples_node);
     best_decrease = decrease - diff; 
   } else{  
-    if(use_depth == 1){  
-<<<<<<< HEAD
-      diff = (sum_node / (double) num_samples_node) * std::pow(coef_reg[varID - 1], next_depth);
-      best_decrease = decrease - diff; 
-    } else {
-      diff = (sum_node / (double) num_samples_node) * coef_reg[varID - 1];
-=======
+    if(use_depth == 1){
       diff = (sum_node / (double) num_samples_node) * std::pow(coef_reg[varID], next_depth);
       best_decrease = decrease - diff; 
     } else {
       diff = (sum_node / (double) num_samples_node) * coef_reg[varID];
->>>>>>> 6db4839c
       best_decrease = decrease - diff; 
     }
   }
   
-<<<<<<< HEAD
-  if((*all_split_varIDs)[varID] == 1){
-    best_decrease = best_decrease; 
-  } else{  
-    if(use_depth == 1){  
-      best_decrease = best_decrease * std::pow(coef_reg[varID - 1], next_depth);
-    } else {
-      best_decrease = best_decrease  * coef_reg[varID - 1];
-=======
   if ((*all_split_varIDs)[varID] != 1){
     if (use_depth == 1){  
       best_decrease = best_decrease * std::pow(coef_reg[varID], next_depth);
     } else {
       best_decrease = best_decrease  * coef_reg[varID];
->>>>>>> 6db4839c
     }
   }
   
