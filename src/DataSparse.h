--- conflicted
+++ resolved
@@ -46,14 +46,10 @@
     this->num_cols = num_cols;
     this->num_cols_no_snp = num_cols;
   }
-<<<<<<< HEAD
-  virtual ~DataSparse() override;
-=======
-  virtual ~DataSparse();
-  
+
   DataSparse(const DataSparse&)            = delete;
   DataSparse& operator=(const DataSparse&) = delete;
->>>>>>> 0e11881b
+  virtual ~DataSparse() override;
 
   double get(size_t row, size_t col) const override {
     return data->coeff(row, col);
