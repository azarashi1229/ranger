/*-------------------------------------------------------------------------------
This file is part of ranger.

Copyright (c) [2014-2018] [Marvin N. Wright]

This software may be modified and distributed under the terms of the MIT license.

Please note that the C++ core of ranger is distributed under MIT license and the
R package "ranger" under GPL3 license.
#-------------------------------------------------------------------------------*/

#ifndef FORESTSURVIVAL_H_
#define FORESTSURVIVAL_H_

#include <iostream>
#include <vector>

#include "globals.h"
#include "Forest.h"
#include "TreeSurvival.h"

namespace ranger {

class ForestSurvival: public Forest {
public:
  ForestSurvival();
<<<<<<< HEAD
  virtual ~ForestSurvival() override;
=======
  virtual ~ForestSurvival();
  
  ForestSurvival(const ForestSurvival&)            = delete;
  ForestSurvival& operator=(const ForestSurvival&) = delete;
>>>>>>> 0e11881b

  void loadForest(size_t dependent_varID, size_t num_trees,
      std::vector<std::vector<std::vector<size_t>> >& forest_child_nodeIDs,
      std::vector<std::vector<size_t>>& forest_split_varIDs, std::vector<std::vector<double>>& forest_split_values,
      size_t status_varID, std::vector<std::vector<std::vector<double>> >& forest_chf,
      std::vector<double>& unique_timepoints, std::vector<bool>& is_ordered_variable);

  std::vector<std::vector<std::vector<double>>>getChf() {
    std::vector<std::vector<std::vector<double>>> result;
    result.reserve(num_trees);
    for (Tree* tree : trees) {
      TreeSurvival* temp = (TreeSurvival*) tree;
      result.push_back(temp->getChf());
    }
    return result;
  }
  size_t getStatusVarId() const {
    return status_varID;
  }
  const std::vector<double>& getUniqueTimepoints() const {
    return unique_timepoints;
  }

private:
  void initInternal(std::string status_variable_name) override;
  void growInternal() override;
  void allocatePredictMemory() override;
  void predictInternal(size_t sample_idx) override;
  void computePredictionErrorInternal() override;
  void writeOutputInternal() override;
  void writeConfusionFile() override;
  void writePredictionFile() override;
  void saveToFileInternal(std::ofstream& outfile) override;
  void loadFromFileInternal(std::ifstream& infile) override;

  size_t status_varID;
  std::vector<double> unique_timepoints;
  std::vector<size_t> response_timepointIDs;
};

} // namespace ranger

#endif /* FORESTSURVIVAL_H_ */<|MERGE_RESOLUTION|>--- conflicted
+++ resolved
@@ -24,14 +24,9 @@
 class ForestSurvival: public Forest {
 public:
   ForestSurvival();
-<<<<<<< HEAD
-  virtual ~ForestSurvival() override;
-=======
-  virtual ~ForestSurvival();
-  
   ForestSurvival(const ForestSurvival&)            = delete;
   ForestSurvival& operator=(const ForestSurvival&) = delete;
->>>>>>> 0e11881b
+  virtual ~ForestSurvival() override;
 
   void loadForest(size_t dependent_varID, size_t num_trees,
       std::vector<std::vector<std::vector<size_t>> >& forest_child_nodeIDs,
