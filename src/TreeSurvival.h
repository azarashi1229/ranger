--- conflicted
+++ resolved
@@ -26,16 +26,12 @@
       std::vector<double>& split_values, std::vector<std::vector<double>> chf, std::vector<double>* unique_timepoints,
       std::vector<size_t>* response_timepointIDs);
 
+  TreeSurvival(const TreeSurvival&)            = delete;
+  TreeSurvival& operator=(const TreeSurvival&) = delete;
+  
   virtual ~TreeSurvival() override;
 
-<<<<<<< HEAD
   void allocateMemory() override;
-=======
-  TreeSurvival(const TreeSurvival&)            = delete;
-  TreeSurvival& operator=(const TreeSurvival&) = delete;
-
-  void allocateMemory();
->>>>>>> 0e11881b
 
   void appendToFileInternal(std::ofstream& file) override;
   void computePermutationImportanceInternal(std::vector<std::vector<size_t>>* permutations);
