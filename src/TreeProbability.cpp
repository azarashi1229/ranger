--- conflicted
+++ resolved
@@ -81,13 +81,8 @@
 bool TreeProbability::splitNodeInternal(size_t nodeID, std::vector<size_t>& possible_split_varIDs) {
 
   // Stop if maximum node size or depth reached
-<<<<<<< HEAD
-  if (sampleIDs[nodeID].size() <= min_node_size
-      || (nodeID >= last_left_nodeID && max_depth > 0 && depth >= max_depth)) {
-=======
   size_t num_samples_node = end_pos[nodeID] - start_pos[nodeID];
   if (num_samples_node <= min_node_size || (nodeID >= last_left_nodeID && max_depth > 0 && depth >= max_depth)) {
->>>>>>> 1906f7f9
     addToTerminalNodes(nodeID);
     return true;
   }
@@ -721,13 +716,14 @@
 
 void TreeProbability::addImpurityImportance(size_t nodeID, size_t varID, double decrease) {
 
-<<<<<<< HEAD
   double best_decrease;
   if (splitrule != HELLINGER) {
+    size_t num_samples_node = end_pos[nodeID] - start_pos[nodeID];
     std::vector<size_t> class_counts;
     class_counts.resize(class_values->size(), 0);
 
-    for (auto& sampleID : sampleIDs[nodeID]) {
+    for (size_t pos = start_pos[nodeID]; pos < end_pos[nodeID]; ++pos) {
+      size_t sampleID = sampleIDs[pos];
       uint sample_classID = (*response_classIDs)[sampleID];
       class_counts[sample_classID]++;
     }
@@ -735,24 +731,8 @@
     for (auto& class_count : class_counts) {
       sum_node += class_count * class_count;
     }
-    best_decrease = decrease - sum_node / (double) sampleIDs[nodeID].size();
-  }
-=======
-  size_t num_samples_node = end_pos[nodeID] - start_pos[nodeID];
-  std::vector<size_t> class_counts;
-  class_counts.resize(class_values->size(), 0);
-
-  for (size_t pos = start_pos[nodeID]; pos < end_pos[nodeID]; ++pos) {
-    size_t sampleID = sampleIDs[pos];
-    uint sample_classID = (*response_classIDs)[sampleID];
-    class_counts[sample_classID]++;
-  }
-  double sum_node = 0;
-  for (auto& class_count : class_counts) {
-    sum_node += class_count * class_count;
-  }
-  double best_gini = decrease - sum_node / (double) num_samples_node;
->>>>>>> 1906f7f9
+    best_decrease = decrease - sum_node / (double) num_samples_node;
+  }
 
   // No variable importance for no split variables
   size_t tempvarID = data->getUnpermutedVarID(varID);
