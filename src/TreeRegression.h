/*-------------------------------------------------------------------------------
This file is part of ranger.

Copyright (c) [2014-2018] [Marvin N. Wright]

This software may be modified and distributed under the terms of the MIT license.

Please note that the C++ core of ranger is distributed under MIT license and the
R package "ranger" under GPL3 license.
#-------------------------------------------------------------------------------*/

#ifndef TREEREGRESSION_H_
#define TREEREGRESSION_H_

#include "globals.h"
#include "Tree.h"

namespace ranger {

class TreeRegression: public Tree {
public:
  TreeRegression();

  // Create from loaded forest
  TreeRegression(std::vector<std::vector<size_t>>& child_nodeIDs, std::vector<size_t>& split_varIDs,
      std::vector<double>& split_values);

<<<<<<< HEAD
  virtual ~TreeRegression() override;
=======
  virtual ~TreeRegression();
  
  TreeRegression(const TreeRegression&)            = delete;
  TreeRegression& operator=(const TreeRegression&) = delete;
>>>>>>> 0e11881b

  void allocateMemory() override;

  double estimate(size_t nodeID);
  void computePermutationImportanceInternal(std::vector<std::vector<size_t>>* permutations);
  void appendToFileInternal(std::ofstream& file) override;

  double getPrediction(size_t sampleID) const {
    size_t terminal_nodeID = prediction_terminal_nodeIDs[sampleID];
    return (split_values[terminal_nodeID]);
  }

  size_t getPredictionTerminalNodeID(size_t sampleID) const {
    return prediction_terminal_nodeIDs[sampleID];
  }

private:
  bool splitNodeInternal(size_t nodeID, std::vector<size_t>& possible_split_varIDs) override;
  void createEmptyNodeInternal() override;

  double computePredictionAccuracyInternal() override;

  // Called by splitNodeInternal(). Sets split_varIDs and split_values.
  bool findBestSplit(size_t nodeID, std::vector<size_t>& possible_split_varIDs);
  void findBestSplitValueSmallQ(size_t nodeID, size_t varID, double sum_node, size_t num_samples_node,
      double& best_value, size_t& best_varID, double& best_decrease);
  void findBestSplitValueLargeQ(size_t nodeID, size_t varID, double sum_node, size_t num_samples_node,
      double& best_value, size_t& best_varID, double& best_decrease);
  void findBestSplitValueUnordered(size_t nodeID, size_t varID, double sum_node, size_t num_samples_node,
      double& best_value, size_t& best_varID, double& best_decrease);

  bool findBestSplitMaxstat(size_t nodeID, std::vector<size_t>& possible_split_varIDs);

  bool findBestSplitExtraTrees(size_t nodeID, std::vector<size_t>& possible_split_varIDs);
  void findBestSplitValueExtraTrees(size_t nodeID, size_t varID, double sum_node, size_t num_samples_node,
      double& best_value, size_t& best_varID, double& best_decrease);
  void findBestSplitValueExtraTreesUnordered(size_t nodeID, size_t varID, double sum_node, size_t num_samples_node,
      double& best_value, size_t& best_varID, double& best_decrease);

  void addImpurityImportance(size_t nodeID, size_t varID, double decrease);

  double computePredictionMSE();

  void cleanUpInternal() override {
    if (counter != 0) {
      delete[] counter;
    }
    if (sums != 0) {
      delete[] sums;
    }
  }

  size_t* counter;
  double* sums;
};

} // namespace ranger

#endif /* TREEREGRESSION_H_ */<|MERGE_RESOLUTION|>--- conflicted
+++ resolved
@@ -25,14 +25,10 @@
   TreeRegression(std::vector<std::vector<size_t>>& child_nodeIDs, std::vector<size_t>& split_varIDs,
       std::vector<double>& split_values);
 
-<<<<<<< HEAD
-  virtual ~TreeRegression() override;
-=======
-  virtual ~TreeRegression();
-  
   TreeRegression(const TreeRegression&)            = delete;
   TreeRegression& operator=(const TreeRegression&) = delete;
->>>>>>> 0e11881b
+
+  virtual ~TreeRegression() override;
 
   void allocateMemory() override;
 
