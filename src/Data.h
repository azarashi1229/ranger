/*-------------------------------------------------------------------------------
 This file is part of ranger.

 Copyright (c) [2014-2018] [Marvin N. Wright]

 This software may be modified and distributed under the terms of the MIT license.

 Please note that the C++ core of ranger is distributed under MIT license and the
 R package "ranger" under GPL3 license.
 #-------------------------------------------------------------------------------*/

#ifndef DATA_H_
#define DATA_H_

#include <vector>
#include <iostream>
#include <numeric>
#include <random>
#include <algorithm>

#include "globals.h"

namespace ranger {

class Data {
public:
  Data();
<<<<<<< HEAD
=======
  virtual ~Data();
>>>>>>> 5bb7b1ec

  Data(const Data&) = delete;
  Data& operator=(const Data&) = delete;

  virtual ~Data() = default;

  virtual double get(size_t row, size_t col) const = 0;

  size_t getVariableID(const std::string& variable_name) const;

  virtual void reserveMemory() = 0;
  virtual void set(size_t col, size_t row, double value, bool& error) = 0;

  void addSnpData(unsigned char* snp_data, size_t num_cols_snp);

  bool loadFromFile(std::string filename);
  bool loadFromFileWhitespace(std::ifstream& input_file, std::string header_line);
  bool loadFromFileOther(std::ifstream& input_file, std::string header_line, char seperator);

  void getAllValues(std::vector<double>& all_values, std::vector<size_t>& sampleIDs, size_t varID) const;

  void getMinMaxValues(double& min, double&max, std::vector<size_t>& sampleIDs, size_t varID) const;

  size_t getIndex(size_t row, size_t col) const {
    // Use permuted data for corrected impurity importance
    size_t col_permuted = col;
    if (col >= num_cols) {
      col = getUnpermutedVarID(col);
      row = getPermutedSampleID(row);
    }

    if (col < num_cols_no_snp) {
      return index_data[col * num_rows + row];
    } else {
      return getSnp(row, col, col_permuted);
    }
  }

  size_t getSnp(size_t row, size_t col, size_t col_permuted) const {
    // Get data out of snp storage. -1 because of GenABEL coding.
    size_t idx = (col - num_cols_no_snp) * num_rows_rounded + row;
    size_t result = ((snp_data[idx / 4] & mask[idx % 4]) >> offset[idx % 4]) - 1;

    // TODO: Better way to treat missing values?
    if (result > 2) {
      result = 0;
    }

    // Order SNPs
    if (order_snps) {
      if (col_permuted >= num_cols) {
        result = snp_order[col_permuted + no_split_variables.size() - 2 * num_cols_no_snp][result];
      } else {
        result = snp_order[col - num_cols_no_snp][result];
      }
    }
    return result;
  }

  double getUniqueDataValue(size_t varID, size_t index) const {
    // Use permuted data for corrected impurity importance
    if (varID >= num_cols) {
      varID = getUnpermutedVarID(varID);
    }

    if (varID < num_cols_no_snp) {
      return unique_data_values[varID][index];
    } else {
      // For GWAS data the index is the value
      return (index);
    }
  }

  size_t getNumUniqueDataValues(size_t varID) const {
    // Use permuted data for corrected impurity importance
    if (varID >= num_cols) {
      varID = getUnpermutedVarID(varID);
    }

    if (varID < num_cols_no_snp) {
      return unique_data_values[varID].size();
    } else {
      // For GWAS data 0,1,2
      return (3);
    }
  }

  void sort();

  void orderSnpLevels(std::string dependent_variable_name, bool corrected_importance);

  const std::vector<std::string>& getVariableNames() const {
    return variable_names;
  }
  size_t getNumCols() const {
    return num_cols;
  }
  size_t getNumRows() const {
    return num_rows;
  }

  size_t getMaxNumUniqueValues() const {
    if (snp_data == 0 || max_num_unique_values > 3) {
      // If no snp data or one variable with more than 3 unique values, return that value
      return max_num_unique_values;
    } else {
      // If snp data and no variable with more than 3 unique values, return 3
      return 3;
    }
  }

  const std::vector<size_t>& getNoSplitVariables() const noexcept {
    return no_split_variables;
  }

  void addNoSplitVariable(size_t varID) {
    no_split_variables.push_back(varID);
    std::sort(no_split_variables.begin(), no_split_variables.end());
  }

  std::vector<bool>& getIsOrderedVariable() noexcept {
    return is_ordered_variable;
  }

  void setIsOrderedVariable(const std::vector<std::string>& unordered_variable_names) {
    is_ordered_variable.resize(num_cols, true);
    for (auto& variable_name : unordered_variable_names) {
      size_t varID = getVariableID(variable_name);
      is_ordered_variable[varID] = false;
    }
  }

  void setIsOrderedVariable(std::vector<bool>& is_ordered_variable) {
    this->is_ordered_variable = is_ordered_variable;
  }

  bool isOrderedVariable(size_t varID) const {
    // Use permuted data for corrected impurity importance
    if (varID >= num_cols) {
      varID = getUnpermutedVarID(varID);
    }
    return is_ordered_variable[varID];
  }

  void permuteSampleIDs(std::mt19937_64 random_number_generator) {
    permuted_sampleIDs.resize(num_rows);
    std::iota(permuted_sampleIDs.begin(), permuted_sampleIDs.end(), 0);
    std::shuffle(permuted_sampleIDs.begin(), permuted_sampleIDs.end(), random_number_generator);
  }

  size_t getPermutedSampleID(size_t sampleID) const {
    return permuted_sampleIDs[sampleID];
  }

  size_t getUnpermutedVarID(size_t varID) const {
    if (varID >= num_cols) {
      varID -= num_cols;

      for (auto& skip : no_split_variables) {
        if (varID >= skip) {
          ++varID;
        }
      }
    }
    return varID;
  }

  const std::vector<std::vector<size_t>>& getSnpOrder() const {
    return snp_order;
  }

  void setSnpOrder(std::vector<std::vector<size_t>>& snp_order) {
    this->snp_order = snp_order;
    order_snps = true;
  }

protected:
  std::vector<std::string> variable_names;
  size_t num_rows;
  size_t num_rows_rounded;
  size_t num_cols;

  unsigned char* snp_data;
  size_t num_cols_no_snp;

  bool externalData;

  std::vector<size_t> index_data;
  std::vector<std::vector<double>> unique_data_values;
  size_t max_num_unique_values;

  // Variable to not split at (only dependent_varID for non-survival trees)
  std::vector<size_t> no_split_variables;

  // For each varID true if ordered
  std::vector<bool> is_ordered_variable;

  // Permuted samples for corrected impurity importance
  std::vector<size_t> permuted_sampleIDs;

  // Order of 0/1/2 for ordered splitting
  std::vector<std::vector<size_t>> snp_order;
  bool order_snps;
};

} // namespace ranger

#endif /* DATA_H_ */<|MERGE_RESOLUTION|>--- conflicted
+++ resolved
@@ -25,10 +25,6 @@
 class Data {
 public:
   Data();
-<<<<<<< HEAD
-=======
-  virtual ~Data();
->>>>>>> 5bb7b1ec
 
   Data(const Data&) = delete;
   Data& operator=(const Data&) = delete;
