--- conflicted
+++ resolved
@@ -14,7 +14,6 @@
  You should have received a copy of the GNU General Public License
  along with Ranger. If not, see <http://www.gnu.org/licenses/>.
 
-<<<<<<< HEAD
  Written by:
 
  Marvin N. Wright
@@ -24,19 +23,7 @@
  23562 Lübeck
 
  http://www.imbs-luebeck.de
- wright@imbs.uni-luebeck.de
  #-------------------------------------------------------------------------------*/
-=======
-Marvin N. Wright
-Institut für Medizinische Biometrie und Statistik
-Universität zu Lübeck
-Ratzeburger Allee 160
-23562 Lübeck 
-Germany
-
-http://www.imbs-luebeck.de
-#-------------------------------------------------------------------------------*/
->>>>>>> de05e019
 
 // Ignore in coverage report (not used in R package)
 // #nocov start
