<<<<<<< HEAD
##### Version 0.10.4-86
* Fix impurity importance for "hellinger" splitrule

##### Version 0.10.4-85
* Add "hellinger" splitrule
* Add inbag argument for manual selection of observations in trees
=======
##### Version 0.11.5
* Add x/y interface
* Internal changes (seed differences possible, prediction incompatible with older versions)

##### Version 0.11.4
* Add "beta" splitrule for bounded outcomes
>>>>>>> 1906f7f9

##### Version 0.11.3
* Accept user-specified function in quantile prediction

##### Version 0.11.2
* Bug fixes

##### Version 0.11.1
* Bug fixes

##### Version 0.11.0
* Add max.depth parameter to limit tree depth
* Add inbag argument for manual selection of observations in trees
* Add support of splitting weights for corrected impurity importance 
* Internal changes (slightly improved computation speed)
* Warning: Possible seed differences compared to older versions
* Bug fixes

##### Version 0.10.0
* Change license of C++ core to MIT (R package is still GPL3)
* Better 'order' mode for unordered factors for multiclass and survival
* Add 'order' mode for unordered factors for GenABEL SNP data (binary classification and regression)
* Add class-weighted Gini splitting
* Add fixed proportion sampling
* Add impurity importance for the maxstat splitting rule
* Remove GenABEL from suggested packages (removed from CRAN). GenABEL data is still supported
* Improve memory management (internal changes)
* Bug fixes

##### Version 0.9.0
* Add bias-corrected impurity importance (actual impurity reduction, AIR)
* Add quantile prediction as in quantile regression forests
* Add treeInfo() function to extract human readable tree structure
* Add standard error estimation with the infinitesimal jackknife (now the default)
* Add impurity importance for survival forests
* Faster aggregation of predictions
* Fix memory issues on Windows 7
* Bug fixes

##### Version 0.8.0
* Handle sparse data of class Matrix::dgCMatrix
* Add prediction of standard errors to predict()
* Allow devtools::install_github() without subdir and on Windows
* Bug fixes

##### Version 0.7.0
* Add randomized splitting (extraTrees)
* Better formula interface: Support interactions terms and faster computation
* Split at mid-point between candidate values
* Improvements in holdoutRF and importance p-value estimation
* Drop unused factor levels in outcome before growing
* Add predict.all for probability and survival prediction
* Bug fixes

##### Version 0.6.0
* Set write.forest=TRUE by default
* Add num.trees option to predict()
* Faster version of getTerminalNodeIDs(), included in predict()
* Handle new factor levels in 'order' mode
* Use unadjusted p-value for 2 categories in maxstat splitting
* Bug fixes

##### Version 0.5.0
* Add Windows multithreading support for new toolchain
* Add splitting by maximally selected rank statistics for survival and regression forests
* Faster method for unordered factor splitting
* Add p-values for variable importance
* Runtime improvement for regression forests on classification data
* Bug fixes

##### Version 0.4.0
* Reduce memory usage of savest forest objects (changed child.nodeIDs interface)
* Add keep.inbag option to track in-bag counts
* Add option sample.fraction for fraction of sampled observations
* Add tree-wise split.select.weights
* Add predict.all option in predict() to get individual predictions for each tree for classification and regression
* Add case-specific random forests
* Add case weights (weighted bootstrapping or subsampling)
* Remove tuning functions, please use mlr or caret
* Catch error of outdated gcc not supporting C++11 completely
* Bug fixes

##### Version 0.3.0
* Allow the user to interrupt computation from R
* Transpose classification.table and rename to confusion.matrix
* Respect R seed for prediction
* Memory improvements for variable importance computation
* Fix bug: Probability prediction for single observations
* Fix bug: Results not identical when using alternative interface

##### Version 0.2.7 
* Small fixes for Solaris compiler

##### Version 0.2.6 
* Add C-index splitting
* Fix NA SNP handling

##### Version 0.2.5 
* Fix matrix and gwaa alternative survival interface
* Version submitted to JSS

##### Version 0.2.4 
* Small changes in documentation

##### Version 0.2.3 
* Preallocate memory for splitting

##### Version 0.2.2 
* Remove recursive splitting

##### Version 0.2.1 
* Allow matrix as input data in R version

##### Version 0.2.0 
* Fix prediction of classification forests in R

##### Version 0.1.9 
* Speedup growing for continuous covariates
* Add memory save option to save memory for very large datasets (but slower)
* Remove memory mode option from R version since no performance gain

##### Version 0.1.8 
* Fix problems when using Rcpp <0.11.4

##### Version 0.1.7 
* Add option to split on unordered categorical covariates

##### Version 0.1.6 
* Optimize memory management for very large survival forests

##### Version  0.1.5 
* Set required Rcpp version to 0.11.2
* Fix large $call objects when using BatchJobs
* Add details and example on GenABEL usage to documentation
* Minor changes to documentation

##### Version 0.1.4 
* Speedup for survival forests with continuous covariates
* R version: Generate seed from R. It is no longer necessary to set the
  seed argument in ranger calls.

##### Version 0.1.3 
* Windows support for R version (without multithreading)

##### Version 0.1.2 
* Speedup growing of regression and probability prediction forests
* Prediction forests are now handled like regression forests: MSE used for
	prediction error and permutation importance
* Fixed name conflict with randomForest package for "importance"
* Fixed a bug: prediction function is now working for probability
	prediction forests
* Slot "predictions" for probability forests now contains class probabilities
* importance function is now working even if randomForest package is
	loaded after ranger
* Fixed a bug: Split selection weights are now working as expected
* Small changes in documentation<|MERGE_RESOLUTION|>--- conflicted
+++ resolved
@@ -1,18 +1,13 @@
-<<<<<<< HEAD
-##### Version 0.10.4-86
-* Fix impurity importance for "hellinger" splitrule
 
-##### Version 0.10.4-85
-* Add "hellinger" splitrule
-* Add inbag argument for manual selection of observations in trees
-=======
+##### Version 0.11.6
+* Add "hellinger" splitrule for binary classification
+
 ##### Version 0.11.5
 * Add x/y interface
 * Internal changes (seed differences possible, prediction incompatible with older versions)
 
 ##### Version 0.11.4
 * Add "beta" splitrule for bounded outcomes
->>>>>>> 1906f7f9
 
 ##### Version 0.11.3
 * Accept user-specified function in quantile prediction
