--- conflicted
+++ resolved
@@ -1,7 +1,6 @@
-<<<<<<< HEAD
-##### Version 0.6.1
+##### Version 0.6.4
 * Add randomized splitting (extraTrees)
-=======
+
 ##### Version 0.6.3
 * Bug fixes
 
@@ -11,7 +10,6 @@
 
 ##### Version 0.6.1
 * Bug fixes
->>>>>>> eb8c404b
 
 ##### Version 0.6.0
 * New CRAN version
