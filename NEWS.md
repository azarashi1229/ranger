--- conflicted
+++ resolved
@@ -1,10 +1,7 @@
 ##### Version 0.10.6
-<<<<<<< HEAD
 * Internal changes (slightly improved computation speed)
-* Possible seed differences 
-=======
-* Bug fixes
->>>>>>> b8142667
+* Warning: Possible seed differences compared to older versions
+* Bug fixes
 
 ##### Version 0.10.5
 * Add support of splitting weights for corrected impurity importance 
