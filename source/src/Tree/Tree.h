--- conflicted
+++ resolved
@@ -49,11 +49,7 @@
   void init(Data* data, uint mtry, size_t dependent_varID, size_t num_samples, uint seed,
       std::vector<size_t>* deterministic_varIDs, std::vector<size_t>* split_select_varIDs,
       std::vector<double>* split_select_weights, ImportanceMode importance_mode, uint min_node_size,
-<<<<<<< HEAD
-      std::vector<size_t>* no_split_variables, bool sample_with_replacement, SplitRule splitrule);
-=======
-      std::vector<size_t>* no_split_variables, bool sample_with_replacement, std::vector<bool>* is_unordered);
->>>>>>> 6c2b4270
+      std::vector<size_t>* no_split_variables, bool sample_with_replacement, std::vector<bool>* is_unordered, SplitRule splitrule);
   virtual void initInternal() = 0;
 
   void grow();
