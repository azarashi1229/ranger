/*-------------------------------------------------------------------------------
 This file is part of Ranger.

 Ranger is free software: you can redistribute it and/or modify
 it under the terms of the GNU General Public License as published by
 the Free Software Foundation, either version 3 of the License, or
 (at your option) any later version.

 Ranger is distributed in the hope that it will be useful,
 but WITHOUT ANY WARRANTY; without even the implied warranty of
 MERCHANTABILITY or FITNESS FOR A PARTICULAR PURPOSE. See the
 GNU General Public License for more details.

 You should have received a copy of the GNU General Public License
 along with Ranger. If not, see <http://www.gnu.org/licenses/>.

 Written by:

 Marvin N. Wright
 Institut für Medizinische Biometrie und Statistik
 Universität zu Lübeck
 Ratzeburger Allee 160
 23562 Lübeck

 http://www.imbs-luebeck.de
 wright@imbs.uni-luebeck.de
 #-------------------------------------------------------------------------------*/

#include <algorithm>
#include <cmath>
#include <iostream>
#include <iterator>
#include <numeric>
#include <vector>

#include "utility.h"
#include "TreeSurvival.h"
#include "Data.h"

TreeSurvival::TreeSurvival(std::vector<double>* unique_timepoints, size_t status_varID) :
    status_varID(status_varID), unique_timepoints(unique_timepoints), num_deaths(0), num_samples_at_risk(0), num_deaths_left_child(
        0), num_samples_at_risk_left_child(0), num_deaths_0(0), num_samples_at_risk_0(0), num_deaths_1(0), num_samples_at_risk_1(
        0) {
  this->num_timepoints = unique_timepoints->size();
}

TreeSurvival::TreeSurvival(std::vector<std::vector<size_t>>& child_nodeIDs, std::vector<size_t>& split_varIDs,
    std::vector<double>& split_values, std::vector<std::vector<double>> chf, std::vector<double>* unique_timepoints) :
    Tree(child_nodeIDs, split_varIDs, split_values), status_varID(0), unique_timepoints(unique_timepoints), chf(chf), num_deaths(
        0), num_samples_at_risk(0), num_deaths_left_child(0), num_samples_at_risk_left_child(0), num_deaths_0(0), num_samples_at_risk_0(
        0), num_deaths_1(0), num_samples_at_risk_1(0) {
  this->num_timepoints = unique_timepoints->size();
}

TreeSurvival::~TreeSurvival() {
}

void TreeSurvival::initInternal() {

  // Number of deaths and samples at risk for each timepoint
  num_deaths = new size_t[num_timepoints];
  num_samples_at_risk = new size_t[num_timepoints];
  num_deaths_left_child = new size_t[num_timepoints];
  num_samples_at_risk_left_child = new size_t[num_timepoints];

  // For GWA mode, reuse left for 0
  num_deaths_0 = num_deaths_left_child;
  num_samples_at_risk_0 = num_samples_at_risk_left_child;
  num_deaths_1 = new size_t[num_timepoints];
  num_samples_at_risk_1 = new size_t[num_timepoints];
}

void TreeSurvival::addPrediction(size_t nodeID, size_t sampleID) {
  predictions[sampleID] = chf[nodeID];
}

void TreeSurvival::appendToFileInternal(std::ofstream& file) {

  // Convert to vector without empty elements and save
  std::vector<size_t> terminal_nodes;
  std::vector<std::vector<double>> chf_vector;
  for (size_t i = 0; i < chf.size(); ++i) {
    if (!chf[i].empty()) {
      terminal_nodes.push_back(i);
      chf_vector.push_back(chf[i]);
    }
  }
  saveVector1D(terminal_nodes, file);
  saveVector2D(chf_vector, file);
}

<<<<<<< HEAD
bool TreeSurvival::splitNodeInternal(size_t nodeID, std::unordered_set<size_t>& possible_split_varIDs) {
  bool result = false;

  if (splitrule == 1) {
    result = findBestSplitLogRank(nodeID, possible_split_varIDs);
  } else if (splitrule == 2) {
    result = findBestSplitAUC(nodeID, possible_split_varIDs);
  }
=======
bool TreeSurvival::splitNodeInternal(size_t nodeID, std::vector<size_t>& possible_split_varIDs) {
>>>>>>> 61aabb19

  return result;
}

void TreeSurvival::createEmptyNodeInternal() {
  chf.push_back(std::vector<double>());
}

double TreeSurvival::computePredictionAccuracyInternal() {

  // Compute summed chf for samples
  std::vector<double> sum_chf;
  for (size_t i = 0; i < predictions.size(); ++i) {
    sum_chf.push_back(std::accumulate(predictions[i].begin(), predictions[i].end(), 0));
  }

  // Return concordance index
  return computeConcordanceIndex(data, sum_chf, dependent_varID, status_varID, oob_sampleIDs);
}

<<<<<<< HEAD
// TODO: Is num_deaths_left_child and num_samples_at_risk_left_child needed here?
bool TreeSurvival::findBestSplitLogRank(size_t nodeID, std::unordered_set<size_t>& possible_split_varIDs) {
=======
bool TreeSurvival::findBestSplitLogRank(size_t nodeID, std::vector<size_t>& possible_split_varIDs) {
>>>>>>> 61aabb19

  double best_logrank = -1;
  size_t best_varID = 0;
  double best_value = 0;

  size_t num_unique_death_times = 0;
  computeDeathCounts(num_unique_death_times, nodeID);

  // Stop early if no split posssible
  if (sampleIDs[nodeID].size() >= 2 * min_node_size) {

    // For all possible split variables
    for (auto& varID : possible_split_varIDs) {

      // Create possible split values
      std::vector<double> possible_split_values;
      data->getAllValues(possible_split_values, sampleIDs[nodeID], varID);

      // Try next variable if all equal for this
      if (possible_split_values.size() < 2) {
        continue;
      }

      // If the column consists only of gwa data
      if ((possible_split_values.size() == 2 && possible_split_values[0] == 0 && possible_split_values[1] == 1)
          || (possible_split_values.size() == 3 && possible_split_values[0] == 0 && possible_split_values[1] == 1
              && possible_split_values[2] == 2)) {
        findBestSplitValueLogRankGWA(nodeID, varID, best_value, best_varID, best_logrank);
      } else {

        // For all possible split values
        for (auto& split_value : possible_split_values) {

          // Compute logrank and use split if better than before
          double logrank = computeLogRankTest(nodeID, varID, split_value, num_unique_death_times);
          if (logrank > best_logrank) {
            best_value = split_value;
            best_varID = varID;
            best_logrank = logrank;
          }
        }
      }
    }
  }

  bool result = false;

  // Stop and save CHF if no good split found (this is terminal node).
  if (best_logrank < 0) {
    std::vector<double> chf_temp;
    double chf_value = 0;
    for (size_t i = 0; i < num_timepoints; ++i) {
      if (num_samples_at_risk[i] != 0) {
        chf_value += (double) num_deaths[i] / (double) num_samples_at_risk[i];
      }
      chf_temp.push_back(chf_value);
    }
    chf[nodeID] = chf_temp;
    result = true;
  } else {
    // If not terminal node save best values
    split_varIDs[nodeID] = best_varID;
    split_values[nodeID] = best_value;
  }

  return result;
}

<<<<<<< HEAD
// TODO: Test
// TODO: Profile
// TODO: Redundancies with logrank splitting
bool TreeSurvival::findBestSplitAUC(size_t nodeID, std::unordered_set<size_t>& possible_split_varIDs) {

  double best_auc = -1;
  size_t best_varID = 0;
  double best_value = 0;

  // Number of deaths and samples at risk for each timepoint
  size_t* num_deaths = new size_t[num_timepoints];
  size_t* num_samples_at_risk = new size_t[num_timepoints];

  size_t num_unique_death_times = 0;
  computeDeathCounts(num_deaths, num_samples_at_risk, num_unique_death_times, nodeID);

  // For all possible split variables
  for (auto& varID : possible_split_varIDs) {

    // Create possible split values
    std::vector<double> possible_split_values;
    data->getAllValues(possible_split_values, sampleIDs[nodeID], varID);

    // Try next variable if all equal for this
    if (possible_split_values.size() < 2) {
      continue;
    }

    // For all possible split values
    for (auto& split_value : possible_split_values) {
      double auc = computeAucSplit(nodeID, varID, split_value);

      if (auc > best_auc) {
        best_value = split_value;
        best_varID = varID;
        best_auc = auc;
      }
    }
  }

  bool result = false;

  // Stop and save CHF if no good split found (this is terminal node).
  if (best_auc < 0) {
    std::vector<double> chf_temp;
    double chf_value = 0;
    for (size_t i = 0; i < num_timepoints; ++i) {
      if (num_samples_at_risk[i] != 0) {
        chf_value += (double) num_deaths[i] / (double) num_samples_at_risk[i];
      }
      chf_temp.push_back(chf_value);
    }
    chf[nodeID] = chf_temp;
    result = true;
  } else {
    // If not terminal node save best values
    split_varIDs[nodeID] = best_varID;
    split_values[nodeID] = best_value;
  }

  // Clean up
  delete[] num_deaths;
  delete[] num_samples_at_risk;

  return result;
}

void TreeSurvival::computeDeathCounts(size_t* num_deaths, size_t* num_samples_at_risk, size_t& num_unique_death_times,
    size_t nodeID) {
=======
void TreeSurvival::computeDeathCounts(size_t& num_unique_death_times, size_t nodeID) {
>>>>>>> 61aabb19

  // Initialize
  for (size_t i = 0; i < num_timepoints; ++i) {
    num_deaths[i] = 0;
    num_samples_at_risk[i] = 0;
  }

  for (auto& sampleID : sampleIDs[nodeID]) {
    double survival_time = data->get(sampleID, dependent_varID);

    size_t t = 0;
    while (t < unique_timepoints->size() && (*unique_timepoints)[t] < survival_time) {
      ++num_samples_at_risk[t];
      ++t;
    }

    // Now t is the survival time, add to at risk and to death if death
    if (t < unique_timepoints->size()) {
      if (data->get(sampleID, status_varID) == 1) {
        ++num_samples_at_risk[t];
        ++num_deaths[t];
      }
    }
  }

  // Count unique death times
  for (size_t j = 0; j < num_timepoints; ++j) {
    if (num_deaths[j] > 0) {
      ++num_unique_death_times;
    }
  }

}

double TreeSurvival::computeLogRankTest(size_t nodeID, size_t varID, double split_value,
    size_t num_unique_death_times) {

  double nominator = 0;
  double denominator_squared = 0;

  // Initialize
  for (size_t i = 0; i < num_timepoints; ++i) {
    num_deaths_left_child[i] = 0;
    num_samples_at_risk_left_child[i] = 0;
  }

  size_t num_samples_left_child = 0;
  computeChildDeathCounts(nodeID, varID, split_value, &num_samples_left_child);

  // Do not consider this split point if fewer than min_node_size samples in one node
  size_t num_samples_right_child = sampleIDs[nodeID].size() - num_samples_left_child;
  if (num_samples_left_child < min_node_size || num_samples_right_child < min_node_size) {
    return -1;
  }

  for (size_t t = 0; t < num_timepoints; ++t) {

    if (num_samples_at_risk[t] < 2) {
      continue;
    }

    // Nominator and demoninator for log-rank test, notation from Ishwaran et al.
    double di = (double) num_deaths[t];
    double di1 = (double) num_deaths_left_child[t];
    double Yi = (double) num_samples_at_risk[t];
    double Yi1 = (double) num_samples_at_risk_left_child[t];
    nominator += di1 - Yi1 * (di / Yi);
    denominator_squared += (Yi1 / Yi) * (1.0 - Yi1 / Yi) * ((Yi - di) / (Yi - 1)) * di;
  }

  if (denominator_squared != 0) {
    return (fabs(nominator / sqrt(denominator_squared)));
  } else {
    return -1;
  }

}

void TreeSurvival::computeChildDeathCounts(size_t nodeID, size_t varID, double split_value,
    size_t* num_samples_left_child) {

  // Count deaths and samples at risk in left child for this split
  for (auto& sampleID : sampleIDs[nodeID]) {
    if (data->get(sampleID, varID) <= split_value) {

      ++(*num_samples_left_child);
      double survival_time = data->get(sampleID, dependent_varID);

      size_t t = 0;
      while (t < unique_timepoints->size() && (*unique_timepoints)[t] < survival_time) {
        ++num_samples_at_risk_left_child[t];
        ++t;
      }

      // Now t is the survival time, add to at risk and to death if death.
      if (t < unique_timepoints->size()) {
        if (data->get(sampleID, status_varID) == 1) {
          ++num_samples_at_risk_left_child[t];
          ++num_deaths_left_child[t];
        }
      }

    }
  }
}

<<<<<<< HEAD
double TreeSurvival::computeAucSplit(size_t nodeID, size_t varID, double split_value) {

  size_t num_node_samples = sampleIDs[nodeID].size();

  // Initialize
  size_t num_total = 0;
  size_t num_left_right = 0;
  size_t num_left_left = 0;
  size_t num_right_right = 0;
  size_t num_samples_left_child = 0;

  for (size_t k = 0; k < num_node_samples; ++k) {
    size_t sample_k = sampleIDs[nodeID][k];
    double time_k = data->get(sample_k, dependent_varID);
    double status_k = data->get(sample_k, status_varID);
    double value_k = data->get(sample_k, varID);

    // Count samples in left node
    if (value_k <= split_value) {
      ++num_samples_left_child;
    }

    for (size_t l = k + 1; l < num_node_samples; ++l) {
      size_t sample_l = sampleIDs[nodeID][l];
      double time_l = data->get(sample_l, dependent_varID);
      double status_l = data->get(sample_l, status_varID);
      double value_l = data->get(sample_l, varID);

      // Assign smaller and larger values, do not count if times equal
      double value_smaller;
      double value_larger;
      double status_smaller;

      if (time_k < time_l) {
        value_smaller = value_k;
        value_larger = value_l;
        status_smaller = status_k;
      } else if (time_l < time_k) {
        value_smaller = value_l;
        value_larger = value_k;
        status_smaller = status_l;
      } else {
        continue;
      }

      // Do not count if smaller time censored
      if (status_smaller == 0) {
        continue;
      }

      // Count total
      ++num_total;

      // Count
      if (value_smaller <= split_value && value_larger > split_value) {
        ++num_left_right;
      } else if (value_smaller <= split_value && value_larger <= split_value) {
        ++num_left_left;
      } else if (value_smaller > split_value && value_larger > split_value) {
        ++num_right_right;
      }

    }
  }

  // Do not consider this split point if fewer than min_node_size samples in one node
  size_t num_samples_right_child = num_node_samples - num_samples_left_child;
  if (num_samples_left_child < min_node_size || num_samples_right_child < min_node_size) {
    return -1;
  } else {
    return fabs((num_left_right + 0.5 * num_left_left + 0.5 * num_right_right) / num_total - 0.5);
=======
void TreeSurvival::findBestSplitValueLogRankGWA(size_t nodeID, size_t varID, double& best_value, size_t& best_varID,
    double& best_logrank) {

  double nominator_split_0 = 0;
  double nominator_split_1 = 0;
  double denominator_squared_split_0 = 0;
  double denominator_squared_split_1 = 0;
  size_t all_samples_0 = 0;
  size_t all_samples_1 = 0;

  size_t* num_samples_at_risk_value = num_samples_at_risk_0;
  size_t* num_deaths_value = num_deaths_0;

  // Initialize
  for (size_t i = 0; i < num_timepoints; ++i) {
    num_samples_at_risk_0[i] = 0;
    num_samples_at_risk_1[i] = 0;

    num_deaths_0[i] = 0;
    num_deaths_1[i] = 0;
  }

  // Count deaths and samples at risk in left child for this split
  for (auto& sampleID : sampleIDs[nodeID]) {
    double value = data->get(sampleID, varID);
    double survival_time = data->get(sampleID, dependent_varID);

    if (value == 0) {
      ++all_samples_0;
      num_samples_at_risk_value = num_samples_at_risk_0;
      num_deaths_value = num_deaths_0;
    } else if (value == 1) {
      ++all_samples_1;
      num_samples_at_risk_value = num_samples_at_risk_1;
      num_deaths_value = num_deaths_1;
    }

    size_t t = 0;
    while (t < unique_timepoints->size() && (*unique_timepoints)[t] < survival_time) {
      ++num_samples_at_risk_value[t];
      ++t;
    }

    // Now t is the survival time, add to at risk and to death if death
    if (t < unique_timepoints->size()) {
      if (data->get(sampleID, status_varID) == 1) {
        ++num_samples_at_risk_value[t];
        ++num_deaths_value[t];
      }
    }
  }

  // Do not consider this split point if fewer than min_node_size samples in one node
  size_t all_samples = sampleIDs[nodeID].size();
  bool split_okay_0 = true;
  if (all_samples_0 < min_node_size || (all_samples - all_samples_0) < min_node_size) {
    split_okay_0 = false;
  }
  bool split_okay_1 = true;
  if ((all_samples_0 + all_samples_1) < min_node_size
      || (all_samples - all_samples_0 - all_samples_1) < min_node_size) {
    split_okay_1 = false;
  }
  if (!split_okay_0 && !split_okay_1) {
    return;
  }

  for (size_t t = 0; t < num_timepoints; ++t) {

    if (num_samples_at_risk[t] < 2) {
      continue;
    }

    // Nominator and demoninator for log-rank test, notation from Ishwaran et al.
    double di = (double) num_deaths[t];
    double Yi = (double) num_samples_at_risk[t];
    double temp = ((Yi - di) / (Yi - 1)) * di;

    if (split_okay_0) {
      double di1_split_0 = (double) num_deaths_0[t];
      double Yi1_split_0 = (double) num_samples_at_risk_0[t];
      nominator_split_0 += di1_split_0 - Yi1_split_0 * (di / Yi);
      denominator_squared_split_0 += (Yi1_split_0 / Yi) * (1.0 - Yi1_split_0 / Yi) * temp;
    }

    if (split_okay_1) {
      double di1_split_1 = (double) (num_deaths_0[t] + num_deaths_1[t]);
      double Yi1_split_1 = (double) (num_samples_at_risk_0[t] + num_samples_at_risk_1[t]);
      nominator_split_1 += di1_split_1 - Yi1_split_1 * (di / Yi);
      denominator_squared_split_1 += (Yi1_split_1 / Yi) * (1.0 - Yi1_split_1 / Yi) * temp;
    }
  }

  if (split_okay_0) {
    double logrank_split_0 = -1;
    if (denominator_squared_split_0 != 0) {
      logrank_split_0 = fabs(nominator_split_0 / sqrt(denominator_squared_split_0));
    }
    if (logrank_split_0 > best_logrank) {
      best_value = 0;
      best_varID = varID;
      best_logrank = logrank_split_0;
    }
  }

  if (split_okay_1) {
    double logrank_split_1 = -1;
    if (denominator_squared_split_1 != 0) {
      logrank_split_1 = fabs(nominator_split_1 / sqrt(denominator_squared_split_1));
    }
    if (logrank_split_1 > best_logrank) {
      best_value = 1;
      best_varID = varID;
      best_logrank = logrank_split_1;
    }
>>>>>>> 61aabb19
  }

}<|MERGE_RESOLUTION|>--- conflicted
+++ resolved
@@ -89,8 +89,7 @@
   saveVector2D(chf_vector, file);
 }
 
-<<<<<<< HEAD
-bool TreeSurvival::splitNodeInternal(size_t nodeID, std::unordered_set<size_t>& possible_split_varIDs) {
+bool TreeSurvival::splitNodeInternal(size_t nodeID, std::vector<size_t>& possible_split_varIDs) {
   bool result = false;
 
   if (splitrule == 1) {
@@ -98,9 +97,6 @@
   } else if (splitrule == 2) {
     result = findBestSplitAUC(nodeID, possible_split_varIDs);
   }
-=======
-bool TreeSurvival::splitNodeInternal(size_t nodeID, std::vector<size_t>& possible_split_varIDs) {
->>>>>>> 61aabb19
 
   return result;
 }
@@ -121,12 +117,7 @@
   return computeConcordanceIndex(data, sum_chf, dependent_varID, status_varID, oob_sampleIDs);
 }
 
-<<<<<<< HEAD
-// TODO: Is num_deaths_left_child and num_samples_at_risk_left_child needed here?
-bool TreeSurvival::findBestSplitLogRank(size_t nodeID, std::unordered_set<size_t>& possible_split_varIDs) {
-=======
 bool TreeSurvival::findBestSplitLogRank(size_t nodeID, std::vector<size_t>& possible_split_varIDs) {
->>>>>>> 61aabb19
 
   double best_logrank = -1;
   size_t best_varID = 0;
@@ -195,11 +186,10 @@
   return result;
 }
 
-<<<<<<< HEAD
 // TODO: Test
 // TODO: Profile
 // TODO: Redundancies with logrank splitting
-bool TreeSurvival::findBestSplitAUC(size_t nodeID, std::unordered_set<size_t>& possible_split_varIDs) {
+bool TreeSurvival::findBestSplitAUC(size_t nodeID, std::vector<size_t>& possible_split_varIDs) {
 
   double best_auc = -1;
   size_t best_varID = 0;
@@ -210,7 +200,7 @@
   size_t* num_samples_at_risk = new size_t[num_timepoints];
 
   size_t num_unique_death_times = 0;
-  computeDeathCounts(num_deaths, num_samples_at_risk, num_unique_death_times, nodeID);
+  computeDeathCounts(num_unique_death_times, nodeID);
 
   // For all possible split variables
   for (auto& varID : possible_split_varIDs) {
@@ -263,11 +253,7 @@
   return result;
 }
 
-void TreeSurvival::computeDeathCounts(size_t* num_deaths, size_t* num_samples_at_risk, size_t& num_unique_death_times,
-    size_t nodeID) {
-=======
 void TreeSurvival::computeDeathCounts(size_t& num_unique_death_times, size_t nodeID) {
->>>>>>> 61aabb19
 
   // Initialize
   for (size_t i = 0; i < num_timepoints; ++i) {
@@ -374,7 +360,6 @@
   }
 }
 
-<<<<<<< HEAD
 double TreeSurvival::computeAucSplit(size_t nodeID, size_t varID, double split_value) {
 
   size_t num_node_samples = sampleIDs[nodeID].size();
@@ -446,7 +431,9 @@
     return -1;
   } else {
     return fabs((num_left_right + 0.5 * num_left_left + 0.5 * num_right_right) / num_total - 0.5);
-=======
+  }
+}
+
 void TreeSurvival::findBestSplitValueLogRankGWA(size_t nodeID, size_t varID, double& best_value, size_t& best_varID,
     double& best_logrank) {
 
@@ -539,30 +526,4 @@
       denominator_squared_split_1 += (Yi1_split_1 / Yi) * (1.0 - Yi1_split_1 / Yi) * temp;
     }
   }
-
-  if (split_okay_0) {
-    double logrank_split_0 = -1;
-    if (denominator_squared_split_0 != 0) {
-      logrank_split_0 = fabs(nominator_split_0 / sqrt(denominator_squared_split_0));
-    }
-    if (logrank_split_0 > best_logrank) {
-      best_value = 0;
-      best_varID = varID;
-      best_logrank = logrank_split_0;
-    }
-  }
-
-  if (split_okay_1) {
-    double logrank_split_1 = -1;
-    if (denominator_squared_split_1 != 0) {
-      logrank_split_1 = fabs(nominator_split_1 / sqrt(denominator_squared_split_1));
-    }
-    if (logrank_split_1 > best_logrank) {
-      best_value = 1;
-      best_varID = varID;
-      best_logrank = logrank_split_1;
-    }
->>>>>>> 61aabb19
-  }
-
-}+}
