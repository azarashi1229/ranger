/*-------------------------------------------------------------------------------
 This file is part of Ranger.

 Ranger is free software: you can redistribute it and/or modify
 it under the terms of the GNU General Public License as published by
 the Free Software Foundation, either version 3 of the License, or
 (at your option) any later version.

 Ranger is distributed in the hope that it will be useful,
 but WITHOUT ANY WARRANTY; without even the implied warranty of
 MERCHANTABILITY or FITNESS FOR A PARTICULAR PURPOSE. See the
 GNU General Public License for more details.

 You should have received a copy of the GNU General Public License
 along with Ranger. If not, see <http://www.gnu.org/licenses/>.

 Written by:

 Marvin N. Wright
 Institut für Medizinische Biometrie und Statistik
 Universität zu Lübeck
 Ratzeburger Allee 160
 23562 Lübeck

 http://www.imbs-luebeck.de
 wright@imbs.uni-luebeck.de
 #-------------------------------------------------------------------------------*/

#ifndef TREESURVIVAL_H_
#define TREESURVIVAL_H_

#include "globals.h"
#include "Tree.h"

class TreeSurvival: public Tree {
public:
  TreeSurvival(std::vector<double>* unique_timepoints, size_t status_varID, std::vector<size_t>* response_timepointIDs);

  // Create from loaded forest
  TreeSurvival(std::vector<std::vector<size_t>>& child_nodeIDs, std::vector<size_t>& split_varIDs,
      std::vector<double>& split_values, std::vector<std::vector<double>> chf, std::vector<double>* unique_timepoints,
      std::vector<size_t>* response_timepointIDs, std::vector<bool>* is_ordered_variable);

  virtual ~TreeSurvival();

  void initInternal();

  void appendToFileInternal(std::ofstream& file);
  void computePermutationImportanceInternal(std::vector<std::vector<size_t>>* permutations);

  const std::vector<std::vector<double> >& getChf() const {
    return chf;
  }

  const std::vector<double>& getPrediction(size_t sampleID) const {
    size_t terminal_nodeID = prediction_terminal_nodeIDs[sampleID];
    return (chf[terminal_nodeID]);
  }

private:

  void createEmptyNodeInternal();
  double computePredictionAccuracyInternal();

  bool splitNodeInternal(size_t nodeID, std::vector<size_t>& possible_split_varIDs);

  bool findBestSplit(size_t nodeID, std::vector<size_t>& possible_split_varIDs);

  void findBestSplitValueLogRank(size_t nodeID, size_t varID, std::vector<double>& possible_split_values,
      double& best_value, size_t& best_varID, double& best_logrank);
  void findBestSplitValueLogRankUnordered(size_t nodeID, size_t varID, std::vector<double>& factor_levels,
      double& best_value, size_t& best_varID, double& best_logrank);
  void findBestSplitValueAUC(size_t nodeID, size_t varID, std::vector<double>& possible_split_values,
      double& best_value, size_t& best_varID, double& best_auc);

  void computeDeathCounts(size_t nodeID);
  void computeChildDeathCounts(size_t nodeID, size_t varID, std::vector<double>& possible_split_values,
      size_t* num_samples_right_child, size_t* num_samples_at_risk_right_child, size_t* num_deaths_right_child);
<<<<<<< HEAD

  void computeAucSplit(double time_k, double time_l, double status_k, double status_l, double value_k, double value_l,
      size_t num_splits, std::vector<double>& possible_split_values, double* num_count, double* num_total);
=======
  void findBestSplitValueLogRank(size_t nodeID, size_t varID, double& best_value, size_t& best_varID,
      double& best_logrank);
  void findBestSplitValueLogRankUnordered(size_t nodeID, size_t varID, double& best_value, size_t& best_varID,
      double& best_logrank);
>>>>>>> d0c2abd1

  void cleanUpInternal() {
    delete[] num_deaths;
    delete[] num_samples_at_risk;
  }

  size_t status_varID;

  // Unique time points for all individuals (not only this bootstrap), sorted
  std::vector<double>* unique_timepoints;
  size_t num_timepoints;
  std::vector<size_t>* response_timepointIDs;

  // For all terminal nodes CHF for all unique timepoints. For other nodes empty vector.
  std::vector<std::vector<double>> chf;

  // Fields to save to while tree growing
  size_t* num_deaths;
  size_t* num_samples_at_risk;

  DISALLOW_COPY_AND_ASSIGN(TreeSurvival);
};

#endif /* TREESURVIVAL_H_ */<|MERGE_RESOLUTION|>--- conflicted
+++ resolved
@@ -70,22 +70,20 @@
       double& best_value, size_t& best_varID, double& best_logrank);
   void findBestSplitValueLogRankUnordered(size_t nodeID, size_t varID, std::vector<double>& factor_levels,
       double& best_value, size_t& best_varID, double& best_logrank);
-  void findBestSplitValueAUC(size_t nodeID, size_t varID, std::vector<double>& possible_split_values,
+  void findBestSplitValueAUC(size_t nodeID, size_t varID,
       double& best_value, size_t& best_varID, double& best_auc);
 
   void computeDeathCounts(size_t nodeID);
   void computeChildDeathCounts(size_t nodeID, size_t varID, std::vector<double>& possible_split_values,
       size_t* num_samples_right_child, size_t* num_samples_at_risk_right_child, size_t* num_deaths_right_child);
-<<<<<<< HEAD
 
   void computeAucSplit(double time_k, double time_l, double status_k, double status_l, double value_k, double value_l,
       size_t num_splits, std::vector<double>& possible_split_values, double* num_count, double* num_total);
-=======
+
   void findBestSplitValueLogRank(size_t nodeID, size_t varID, double& best_value, size_t& best_varID,
       double& best_logrank);
   void findBestSplitValueLogRankUnordered(size_t nodeID, size_t varID, double& best_value, size_t& best_varID,
       double& best_logrank);
->>>>>>> d0c2abd1
 
   void cleanUpInternal() {
     delete[] num_deaths;
