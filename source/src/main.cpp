--- conflicted
+++ resolved
@@ -90,12 +90,8 @@
         arg_handler.predict, arg_handler.impmeasure, arg_handler.targetpartitionsize, arg_handler.splitweights,
         arg_handler.alwayssplitvars, arg_handler.statusvarname, arg_handler.replace, arg_handler.catvars,
         arg_handler.savemem, arg_handler.splitrule, arg_handler.caseweights, arg_handler.predall, arg_handler.fraction,
-<<<<<<< HEAD
-        arg_handler.holdout);
-=======
-        arg_handler.alpha, arg_handler.minprop);
+        arg_handler.alpha, arg_handler.minprop, arg_handler.holdout);
 
->>>>>>> 79f6500a
     forest->run(true);
     if (arg_handler.write) {
       forest->saveToFile();
