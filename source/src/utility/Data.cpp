/*-------------------------------------------------------------------------------
 This file is part of Ranger.

 Ranger is free software: you can redistribute it and/or modify
 it under the terms of the GNU General Public License as published by
 the Free Software Foundation, either version 3 of the License, or
 (at your option) any later version.

 Ranger is distributed in the hope that it will be useful,
 but WITHOUT ANY WARRANTY; without even the implied warranty of
 MERCHANTABILITY or FITNESS FOR A PARTICULAR PURPOSE. See the
 GNU General Public License for more details.

 You should have received a copy of the GNU General Public License
 along with Ranger. If not, see <http://www.gnu.org/licenses/>.

 Written by:

 Marvin N. Wright
 Institut für Medizinische Biometrie und Statistik
 Universität zu Lübeck
 Ratzeburger Allee 160
 23562 Lübeck

 http://www.imbs-luebeck.de
 wright@imbs.uni-luebeck.de
 #-------------------------------------------------------------------------------*/

#include <fstream>
#include <sstream>
#include <stdexcept>
#include <algorithm>
#include <iterator>

#include "Data.h"
#include "utility.h"

Data::Data() :
    num_rows(0), num_rows_rounded(0), num_cols(0), sparse_data(0), num_cols_no_sparse(0), externalData(true) {
}

Data::~Data() {
}

size_t Data::getVariableID(std::string variable_name) {
  std::vector<std::string>::iterator it = std::find(variable_names.begin(), variable_names.end(), variable_name);
  if (it == variable_names.end()) {
    throw std::runtime_error("Variable " + variable_name + " not found.");
  }
  return (std::distance(variable_names.begin(), it));
}

void Data::addSparseData(unsigned char* sparse_data, size_t num_cols_sparse) {
  num_cols = num_cols_no_sparse + num_cols_sparse;
  num_rows_rounded = roundToNextMultiple(num_rows, 4);
  this->sparse_data = sparse_data;
}

bool Data::loadFromFile(std::string filename) {

  bool result;

  // Open input file
  std::ifstream input_file;
  input_file.open(filename);
  if (!input_file.good()) {
    throw std::runtime_error("Could not open input file.");
  }

  // Count number of rows
  size_t line_count = 0;
  std::string line;
  while (getline(input_file, line)) {
    ++line_count;
  }
  num_rows = line_count - 1;
  input_file.close();
  input_file.open(filename);

  // Check if comma, semicolon or whitespace seperated
  std::string header_line;
  getline(input_file, header_line);

  // Find out if comma, semicolon or whitespace seperated and call appropriate method
  if (header_line.find(",") != std::string::npos) {
    result = loadFromFileOther(input_file, header_line, ',');
  } else if (header_line.find(";") != std::string::npos) {
    result = loadFromFileOther(input_file, header_line, ';');
  } else {
    result = loadFromFileWhitespace(input_file, header_line);
  }

  externalData = false;
  input_file.close();
  return result;
}

bool Data::loadFromFileWhitespace(std::ifstream& input_file, std::string header_line) {

  // Read header
  std::string header_token;
  std::stringstream header_line_stream(header_line);
  while (header_line_stream >> header_token) {
    variable_names.push_back(header_token);
  }
  num_cols = variable_names.size();
  num_cols_no_sparse = num_cols;

  // Read body
  reserveMemory();
  bool error = false;
  std::string line;
  size_t row = 0;
  while (getline(input_file, line)) {
    double token;
    std::stringstream line_stream(line);
    size_t column = 0;
    while (line_stream >> token) {
      set(column, row, token, error);
      ++column;
    }
    if (column > num_cols) {
      throw std::runtime_error("Could not open input file. Too many columns in a row.");
    } else if (column < num_cols) {
      throw std::runtime_error("Could not open input file. Too few columns in a row. Are all values numeric?");
    }
    ++row;
  }
  num_rows = row;
  return error;
}

bool Data::loadFromFileOther(std::ifstream& input_file, std::string header_line, char seperator) {

  // Read header
  std::string header_token;
  std::stringstream header_line_stream(header_line);
  while (getline(header_line_stream, header_token, seperator)) {
    variable_names.push_back(header_token);
  }
  num_cols = variable_names.size();
  num_cols_no_sparse = num_cols;

  // Read body
  reserveMemory();
  bool error = false;
  std::string line;
  size_t row = 0;
  while (getline(input_file, line)) {
    std::string token_string;
    double token;
    std::stringstream line_stream(line);
    size_t column = 0;
    while (getline(line_stream, token_string, seperator)) {
      std::stringstream token_stream(token_string);
      token_stream >> token;
      set(column, row, token, error);
      ++column;
    }
    ++row;
  }
  num_rows = row;
  return error;
}

// TODO: Speedup here for many different value?
void Data::getAllValues(std::vector<double>& all_values, std::vector<size_t>& sampleIDs, size_t varID) {

  // All values for varID (no duplicates) for given sampleIDs
  if (varID < num_cols_no_sparse) {
    all_values.reserve(sampleIDs.size());
    for (size_t i = 0; i < sampleIDs.size(); ++i) {
      double value = get(sampleIDs[i], varID);
      std::vector<double>::iterator it = std::find(all_values.begin(), all_values.end(), value);
      if (it == all_values.end()) {
        all_values.push_back(value);
      }
    }
  } else {
<<<<<<< HEAD
    // If GWA data just use 0, 1, 2
    all_values = std::vector<double>( { 0, 1 });
=======
    // If GWA data just use 0, 1, 2.
    all_values = std::vector<double>( { 0, 1, 2 });
>>>>>>> 1899bd3e
  }

}<|MERGE_RESOLUTION|>--- conflicted
+++ resolved
@@ -177,13 +177,8 @@
       }
     }
   } else {
-<<<<<<< HEAD
-    // If GWA data just use 0, 1, 2
-    all_values = std::vector<double>( { 0, 1 });
-=======
     // If GWA data just use 0, 1, 2.
     all_values = std::vector<double>( { 0, 1, 2 });
->>>>>>> 1899bd3e
   }
 
 }