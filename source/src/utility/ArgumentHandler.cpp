/*-------------------------------------------------------------------------------
This file is part of Ranger.
    
Ranger is free software: you can redistribute it and/or modify
it under the terms of the GNU General Public License as published by
the Free Software Foundation, either version 3 of the License, or
(at your option) any later version.

Ranger is distributed in the hope that it will be useful,
but WITHOUT ANY WARRANTY; without even the implied warranty of
MERCHANTABILITY or FITNESS FOR A PARTICULAR PURPOSE. See the
GNU General Public License for more details.

You should have received a copy of the GNU General Public License
along with Ranger. If not, see <http://www.gnu.org/licenses/>.

Written by: 

Marvin N. Wright
Institut für Medizinische Biometrie und Statistik
Universität zu Lübeck
Ratzeburger Allee 160
23562 Lübeck 

http://www.imbs-luebeck.de
wright@imbs.uni-luebeck.de
#-------------------------------------------------------------------------------*/

#include <fstream>
#include <iostream>
#include <stdexcept>

#include "ArgumentHandler.h"
#include "version.h"
#include "utility.h"

ArgumentHandler::ArgumentHandler(int argc, char **argv) :
<<<<<<< HEAD
    depvarname(""), memmode(MEM_DOUBLE), predict(""), splitweights(""), nthreads(DEFAULT_NUM_THREADS), file(""), impmeasure(
        DEFAULT_IMPORTANCE_MODE), targetpartitionsize(0), mtry(0), outprefix("ranger_out"), probability(false), splitrule(
        DEFAULT_SPLITRULE), statusvarname(""), ntree(DEFAULT_NUM_TREE), replace(true), verbose(false), write(false), treetype(
        TREE_CLASSIFICATION), seed(0) {
=======
    depvarname(""), memmode(MEM_DOUBLE), savemem(false), predict(""), splitweights(""), nthreads(DEFAULT_NUM_THREADS), file(""), impmeasure(
        DEFAULT_IMPORTANCE_MODE), targetpartitionsize(0), mtry(0), outprefix("ranger_out"), probability(false), statusvarname(
        ""), ntree(DEFAULT_NUM_TREE), replace(true), verbose(false), write(false), treetype(TREE_CLASSIFICATION), seed(
        0) {
>>>>>>> d0c2abd1
  this->argc = argc;
  this->argv = argv;
}

ArgumentHandler::~ArgumentHandler() {
}

int ArgumentHandler::processArguments() {

  // short options
<<<<<<< HEAD
  char const *short_options = "A:D:M:P:S:U:Zc:f:hil::m:o:pr:s:t:uvwy:z:";
=======
  char const *short_options = "A:D:M:NP:S:U:Zc:f:hil::m:o:ps:t:uvwy:z:";
>>>>>>> d0c2abd1

  // long options: longname, no/optional/required argument?, flag(not used!), shortname
    const struct option long_options[] = {

      { "alwayssplitvars",      required_argument,  0, 'A'},
      { "depvarname",           required_argument,  0, 'D'},
      { "memmode",              required_argument,  0, 'M'},
      { "savemem",              no_argument,        0, 'N'},
      { "predict",              required_argument,  0, 'P'},
      { "splitweights",         required_argument,  0, 'S'},
      { "nthreads",             required_argument,  0, 'U'},
      { "version",              no_argument,        0, 'Z'},

      { "catvars",              required_argument,  0, 'c'},
      { "file",                 required_argument,  0, 'f'},
      { "help",                 no_argument,        0, 'h'},
      { "impmeasure",           required_argument,  0, 'i'},
      { "targetpartitionsize",  required_argument,  0, 'l'},
      { "mtry",                 required_argument,  0, 'm'},
      { "outprefix",            required_argument,  0, 'o'},
      { "probability",          no_argument,        0, 'p'},
      { "splitrule",            required_argument, 0, 'r' },
      { "statusvarname",        required_argument,  0, 's'},
      { "ntree",                required_argument,  0, 't'},
      { "noreplace",            no_argument,        0, 'u'},
      { "verbose",              no_argument,        0, 'v'},
      { "write",                no_argument,        0, 'w'},
      { "treetype",             required_argument,  0, 'y'},
      { "seed",                 required_argument,  0, 'z'},

      { 0, 0, 0, 0}
    };

  while (1) {
    int option_index = 0;
    int c = getopt_long(argc, argv, short_options, long_options, &option_index);

    // stop if no options left
    if (c == -1) {
      break;
    }

    switch (c) {

    // upper case options
    case 'A':
      splitString(alwayssplitvars, optarg, ',');
      break;

    case 'D':
      depvarname = optarg;
      break;

    case 'M':
      try {
        memmode = (MemoryMode) std::stoi(optarg);
        if (memmode > MAX_MEM_MODE) {
          throw std::runtime_error("");
        }
      } catch (...) {
        throw std::runtime_error(
            "Illegal argument for option 'memmode'. Please give a positive integer. See '--help' for details.");
      }
      break;

    case 'N':
      savemem = true;
      break;

    case 'P':
      predict = optarg;
      break;

    case 'S':
      splitweights = optarg;
      break;

    case 'U':
      try {
        int temp = std::stoi(optarg);
        if (temp < 1) {
          throw std::runtime_error("");
        } else {
          nthreads = temp;
        }
      } catch (...) {
        throw std::runtime_error(
            "Illegal argument for option 'nthreads'. Please give a positive integer. See '--help' for details.");
      }
      break;

    case 'Z':
      displayVersion();
      return -1;
      break;

      // lower case options
    case 'c':
      splitString(catvars, optarg, ',');
      break;

    case 'f':
      file = optarg;
      break;

    case 'h':
      displayHelp();
      return -1;
      break;

    case 'i':
      try {
        impmeasure = (ImportanceMode) std::stoi(optarg);
        if (impmeasure > MAX_IMP_MODE) {
          throw std::runtime_error("");
        }
      } catch (...) {
        throw std::runtime_error(
            "Illegal argument for option 'impmeasure'. Please give a positive integer. See '--help' for details.");
      }
      break;

    case 'l':
      try {
        int temp = std::stoi(optarg);
        if (temp < 1) {
          throw std::runtime_error("");
        } else {
          targetpartitionsize = temp;
        }
      } catch (...) {
        throw std::runtime_error(
            "Illegal argument for option 'targetpartitionsize'. Please give a positive integer. See '--help' for details.");
      }
      break;

    case 'm':
      try {
        int temp = std::stoi(optarg);
        if (temp < 1) {
          throw std::runtime_error("");
        } else {
          mtry = temp;
        }
      } catch (...) {
        throw std::runtime_error(
            "Illegal argument for option 'mtry'. Please give a positive integer. See '--help' for details.");
      }
      break;

    case 'o':
      outprefix = optarg;
      break;

    case 'p':
      probability = true;
      break;

    case 'r':
      try {
        switch (std::stoi(optarg)) {
        case 1:
          splitrule = LOGRANK;
          break;
        case 2:
          splitrule = AUC;
          break;
        case 3:
          splitrule = AUC_IGNORE_TIES;
          break;
        default:
          throw std::runtime_error("");
          break;
        }
      } catch (...) {
        throw std::runtime_error("Illegal splitrule selected. See '--help' for details.");
      }
      break;

    case 's':
      statusvarname = optarg;
      break;

    case 't':
      try {
        int temp = std::stoi(optarg);
        if (temp < 1) {
          throw std::runtime_error("");
        } else {
          ntree = temp;
        }
      } catch (...) {
        throw std::runtime_error(
            "Illegal argument for option 'ntree'. Please give a positive integer. See '--help' for details.");
      }
      break;

    case 'u':
      replace = false;
      break;

    case 'v':
      verbose = true;
      break;

    case 'w':
      write = true;
      break;

    case 'y':
      try {
        switch (std::stoi(optarg)) {
        case 1:
          treetype = TREE_CLASSIFICATION;
          break;
        case 3:
          treetype = TREE_REGRESSION;
          break;
        case 5:
          treetype = TREE_SURVIVAL;
          break;
        default:
          throw std::runtime_error("");
          break;
        }
      } catch (...) {
        throw std::runtime_error(
            "Illegal argument for option 'treetype'. Please give a positive integer. See '--help' for details.");
      }
      break;

    case 'z':
      try {
        int temp = std::stoi(optarg);
        if (temp < 0) {
          throw std::runtime_error("");
        } else {
          seed = temp;
        }
      } catch (...) {
        throw std::runtime_error(
            "Illegal argument for option 'seed'. Please give a positive integer. See '--help' for details.");
      }
      break;

    default:
      break;

    }
  }

  // print all other parameters
  while (optind < argc) {
    std::cout << "Other parameter, not processed: " << argv[optind++] << std::endl;
  }

  return 0;
}

void ArgumentHandler::checkArguments() {

  // required arguments
  if (file.empty()) {
    throw std::runtime_error("Please specify an input filename with '--file'. See '--help' for details.");
  }
  if (predict.empty() && depvarname.empty()) {
    throw std::runtime_error("Please specify a dependent variable name with '--depvarname'. See '--help' for details.");
  }

  if (treetype == TREE_SURVIVAL && statusvarname.empty()) {
    throw std::runtime_error("Please specify a status variable name with '--statusvarname'. See '--help' for details.");
  }
  if (treetype != TREE_SURVIVAL && !statusvarname.empty()) {
    throw std::runtime_error("Option '--statusvarname' only applicable for survival forest. See '--help' for details.");
  }

  if (treetype == TREE_SURVIVAL && impmeasure == IMP_GINI) {
    throw std::runtime_error(
        "Node impurity variable importance not supported for survival forests. See '--help' for details.");
  }

  if (treetype != TREE_CLASSIFICATION && probability) {
    throw std::runtime_error("Probability estimation is only applicable to classification forests.");
  }

  // Get treetype for prediction
  if (!predict.empty()) {
    std::ifstream infile;
    infile.open(predict, std::ios::binary);
    if (!infile.good()) {
      throw std::runtime_error("Could not read from input file: " + predict + ".");
    }

    // Do not read dependent_varID, num_variables, num_trees and is_ordered_variable
    infile.seekg(2 * sizeof(size_t));
    size_t length;
    infile.read((char*) &length, sizeof(length));
    infile.seekg(4 * sizeof(size_t) + length * sizeof(bool));

    // Get treetype
    infile.read((char*) &treetype, sizeof(treetype));
    infile.close();
  }

  if (!alwayssplitvars.empty() && !splitweights.empty()) {
    throw std::runtime_error("Please use only one option of splitweights and alwayssplitvars.");
  }

  // Check splitrule
  if ((splitrule == AUC || splitrule == AUC_IGNORE_TIES) && treetype != TREE_SURVIVAL) {
    throw std::runtime_error("Illegal splitrule selected. See '--help' for details.");
  }

}

void ArgumentHandler::displayHelp() {
  std::cout << "Usage: " << std::endl;
  std::cout << "    " << argv[0] << " [options]" << std::endl;
  std::cout << std::endl;

  std::cout << "Options:" << std::endl;
  std::cout << "    " << "--help                        Print this help." << std::endl;
  std::cout << "    " << "--version                     Print version and citation information." << std::endl;
  std::cout << "    " << "--verbose                     Turn on verbose mode." << std::endl;
  std::cout << "    " << "--file FILE                   Filename of input data." << std::endl;
  std::cout << "    " << "--treetype TYPE               Set tree type to:" << std::endl;
  std::cout << "    " << "                              TYPE = 1: Classification." << std::endl;
  std::cout << "    " << "                              TYPE = 3: Regression." << std::endl;
  std::cout << "    " << "                              TYPE = 5: Survival." << std::endl;
  std::cout << "    " << "                              (Default: 1)" << std::endl;
  std::cout << "    " << "--probability                 Grow a Classification forest with probability estimation for the classes." << std::endl;
  std::cout << "    " << "                              Use in combination with --treetype 1." << std::endl;
  std::cout << "    " << "--depvarname NAME             Name of dependent variable. For survival trees this is the time variable." << std::endl;
  std::cout << "    " << "--statusvarname NAME          Name of status variable, only applicable for survival trees." << std::endl;
  std::cout << "    " << "                              Coding is 1 for event and 0 for censored." << std::endl;
  std::cout << "    " << "--ntree N                     Set number of trees to N." << std::endl;
  std::cout << "    " << "                              (Default: 500)" << std::endl;
  std::cout << "    " << "--mtry N                      Number of variables to possibly split at in each node." << std::endl;
  std::cout << "    " << "                              (Default: sqrt(p) for Classification and Survival, p/3 for Regression. " << std::endl;
  std::cout << "    " << "                               p = number of independent variables)" << std::endl;
  std::cout << "    " << "--targetpartitionsize N       Set minimal node size to N." << std::endl;
  std::cout << "    " << "                              For Classification and Regression growing is stopped if a node reaches a size smaller than N." << std::endl;
  std::cout << "    " << "                              For Survival growing is stopped if one child would reach a size smaller than N." << std::endl;
  std::cout << "    " << "                              This means nodes with size smaller N can occur for Classification and Regression." << std::endl;
  std::cout << "    " << "                              (Default: 1 for Classification, 5 for Regression, and 3 for Survival)" << std::endl;
  std::cout << "    " << "--catvars V1,V2,..            Comma separated list of names of (unordered) categorical variables. " << std::endl;
  std::cout << "    " << "                              Categorical variables must contain only positive integer values." << std::endl;
  std::cout << "    " << "--write                       Save forest to file <outprefix>.forest." << std::endl;
  std::cout << "    " << "--predict FILE                Load forest from FILE and predict with new data." << std::endl;
  std::cout << "    " << "--impmeasure TYPE             Set importance mode to:" << std::endl;
  std::cout << "    " << "                              TYPE = 0: none." << std::endl;
  std::cout << "    " << "                              TYPE = 1: Node impurity: Gini for Classification, variance for Regression." << std::endl;
  std::cout << "    " << "                              TYPE = 2: Permutation importance, scaled by standard errors." << std::endl;
  std::cout << "    " << "                              TYPE = 3: Permutation importance, no scaling." << std::endl;
  std::cout << "    " << "                              (Default: 0)" << std::endl;
  std::cout << "    " << "--noreplace                   Sample without replacement." << std::endl;
  std::cout << "    " << "--splitrule RULE              Splitting rule:" << std::endl;
  std::cout << "    " << "                              RULE = 1: Gini for Classification, variance for Regression, logrank for Survival." << std::endl;
  std::cout << "    " << "                              RULE = 2: AUC for Survival, not available for Classification and Regression." << std::endl;
  std::cout << "    " << "                              (Default: 1)" << std::endl;
  std::cout << "    " << "--splitweights FILE           Filename of split select weights file." << std::endl;
  std::cout << "    " << "--alwayssplitvars V1,V2,..    Comma separated list of variable names to be always considered for splitting." << std::endl;
  std::cout << "    " << "--nthreads N                  Set number of parallel threads to N." << std::endl;
  std::cout << "    " << "                              (Default: Number of CPUs available)" << std::endl;
  std::cout << "    " << "--seed SEED                   Set random seed to SEED." << std::endl;
  std::cout << "    " << "                              (Default: No seed)" << std::endl;
  std::cout << "    " << "--outprefix PREFIX            Prefix for output files." << std::endl;
  std::cout << "    " << "--memmode MODE                Set memory mode to:" << std::endl;
  std::cout << "    " << "                              MODE = 0: double." << std::endl;
  std::cout << "    " << "                              MODE = 1: float." << std::endl;
  std::cout << "    " << "                              MODE = 2: char." << std::endl;
  std::cout << "    " << "                              (Default: 0)" << std::endl;
  std::cout << "    " << "--savemem                     Use memory saving (but slower) splitting mode." << std::endl;
  std::cout << std::endl;

  std::cout << "See README file for details and examples." << std::endl;
}

// TODO: Change citation info
void ArgumentHandler::displayVersion() {
  std::cout << "Ranger version: " << RANGER_VERSION << std::endl;
  std::cout << std::endl;
  std::cout << "Please cite Ranger: " << std::endl;
  std::cout << "Marvin N. Wright and .. (2014). Ranger. Journal." << std::endl;
  std::cout << std::endl;
  std::cout << "BibTeX:" << std::endl;
  std::cout << "@Article{," << std::endl;
  std::cout << "    title = {Ranger}" << std::endl;
  std::cout << "    author = {Marvin N. Wright and ..}," << std::endl;
  std::cout << "    journal = {Journal}," << std::endl;
  std::cout << "    year = {2014}," << std::endl;
  std::cout << "}" << std::endl;
}<|MERGE_RESOLUTION|>--- conflicted
+++ resolved
@@ -35,17 +35,10 @@
 #include "utility.h"
 
 ArgumentHandler::ArgumentHandler(int argc, char **argv) :
-<<<<<<< HEAD
-    depvarname(""), memmode(MEM_DOUBLE), predict(""), splitweights(""), nthreads(DEFAULT_NUM_THREADS), file(""), impmeasure(
-        DEFAULT_IMPORTANCE_MODE), targetpartitionsize(0), mtry(0), outprefix("ranger_out"), probability(false), splitrule(
-        DEFAULT_SPLITRULE), statusvarname(""), ntree(DEFAULT_NUM_TREE), replace(true), verbose(false), write(false), treetype(
-        TREE_CLASSIFICATION), seed(0) {
-=======
-    depvarname(""), memmode(MEM_DOUBLE), savemem(false), predict(""), splitweights(""), nthreads(DEFAULT_NUM_THREADS), file(""), impmeasure(
-        DEFAULT_IMPORTANCE_MODE), targetpartitionsize(0), mtry(0), outprefix("ranger_out"), probability(false), statusvarname(
-        ""), ntree(DEFAULT_NUM_TREE), replace(true), verbose(false), write(false), treetype(TREE_CLASSIFICATION), seed(
-        0) {
->>>>>>> d0c2abd1
+    depvarname(""), memmode(MEM_DOUBLE), savemem(false), predict(""), splitweights(""), nthreads(DEFAULT_NUM_THREADS), file(
+        ""), impmeasure(DEFAULT_IMPORTANCE_MODE), targetpartitionsize(0), mtry(0), outprefix("ranger_out"), probability(
+        false), splitrule(DEFAULT_SPLITRULE), statusvarname(""), ntree(DEFAULT_NUM_TREE), replace(true), verbose(false), write(
+        false), treetype(TREE_CLASSIFICATION), seed(0) {
   this->argc = argc;
   this->argv = argv;
 }
@@ -56,11 +49,7 @@
 int ArgumentHandler::processArguments() {
 
   // short options
-<<<<<<< HEAD
-  char const *short_options = "A:D:M:P:S:U:Zc:f:hil::m:o:pr:s:t:uvwy:z:";
-=======
-  char const *short_options = "A:D:M:NP:S:U:Zc:f:hil::m:o:ps:t:uvwy:z:";
->>>>>>> d0c2abd1
+  char const *short_options = "A:D:M:NP:S:U:Zc:f:hil::m:o:pr:s:t:uvwy:z:";
 
   // long options: longname, no/optional/required argument?, flag(not used!), shortname
     const struct option long_options[] = {
