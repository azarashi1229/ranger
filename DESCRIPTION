--- conflicted
+++ resolved
@@ -1,11 +1,7 @@
 Package: ranger
 Type: Package
 Title: A Fast Implementation of Random Forests
-<<<<<<< HEAD
-Version: 0.10.3-85
-=======
-Version: 0.10.4
->>>>>>> 1c856357
+Version: 0.10.4-85
 Date: 2018-07-30
 Author: Marvin N. Wright [aut, cre], Stefan Wager [ctb], Philipp Probst [ctb]
 Maintainer: Marvin N. Wright <cran@wrig.de>
