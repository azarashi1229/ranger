--- conflicted
+++ resolved
@@ -1,13 +1,8 @@
 Package: ranger
 Type: Package
 Title: A Fast Implementation of Random Forests
-<<<<<<< HEAD
 Version: 0.9.11
-Date: 2018-05-09
-=======
-Version: 0.9.10
-Date: 2018-05-04
->>>>>>> 5bb7b1ec
+Date: 2018-05-11
 Author: Marvin N. Wright [aut, cre], Stefan Wager [ctb], Philipp Probst [ctb]
 Maintainer: Marvin N. Wright <cran@wrig.de>
 Description: A fast implementation of Random Forests, particularly suited for high
