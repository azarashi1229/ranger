Package: ranger
Type: Package
Title: A Fast Implementation of Random Forests
<<<<<<< HEAD
Version: 0.7.2-300
Date: 2017-06-08
=======
Version: 0.8.1
Date: 2017-07-17
>>>>>>> 71497181
Author: Marvin N. Wright
Maintainer: Marvin N. Wright <cran@wrig.de>
Description: A fast implementation of Random Forests, particularly suited for high
          dimensional data. Ensembles of classification, regression, survival and
          probability prediction trees are supported. Data from genome-wide association
          studies can be analyzed efficiently. In addition to data frames, datasets of
          class 'gwaa.data' (R package 'GenABEL') can be directly analyzed.
License: GPL-3
Imports: Rcpp (>= 0.11.2), Matrix
LinkingTo: Rcpp, RcppEigen
Depends: R (>= 3.1)
Suggests: survival, testthat, GenABEL
RoxygenNote: 6.0.1
URL: https://github.com/imbs-hl/ranger
BugReports: https://github.com/imbs-hl/ranger/issues<|MERGE_RESOLUTION|>--- conflicted
+++ resolved
@@ -1,13 +1,8 @@
 Package: ranger
 Type: Package
 Title: A Fast Implementation of Random Forests
-<<<<<<< HEAD
-Version: 0.7.2-300
-Date: 2017-06-08
-=======
-Version: 0.8.1
+Version: 0.8.1-300
 Date: 2017-07-17
->>>>>>> 71497181
 Author: Marvin N. Wright
 Maintainer: Marvin N. Wright <cran@wrig.de>
 Description: A fast implementation of Random Forests, particularly suited for high
