--- conflicted
+++ resolved
@@ -2,11 +2,7 @@
 Type: Package
 Title: A Fast Implementation of Random Forests
 Version: 0.10.6
-<<<<<<< HEAD
-Date: 2018-12-5
-=======
-Date: 2018-12-07
->>>>>>> b8142667
+Date: 2018-12-19
 Author: Marvin N. Wright [aut, cre], Stefan Wager [ctb], Philipp Probst [ctb]
 Maintainer: Marvin N. Wright <cran@wrig.de>
 Description: A fast implementation of Random Forests, particularly suited for high
