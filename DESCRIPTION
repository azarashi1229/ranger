Package: ranger
Type: Package
Title: A Fast Implementation of Random Forests
Version: 0.7.2
<<<<<<< HEAD
Date: 2017-04-21
=======
Date: 2017-04-11
>>>>>>> 178e3af4
Author: Marvin N. Wright
Maintainer: Marvin N. Wright <marv@wrig.de>
Description: A fast implementation of Random Forests, particularly suited for high
          dimensional data. Ensembles of classification, regression, survival and
          probability prediction trees are supported. Data from genome-wide association
          studies can be analyzed efficiently. In addition to data frames, datasets of
          class 'gwaa.data' (R package 'GenABEL') can be directly analyzed.
License: GPL-3
Imports: Rcpp (>= 0.11.2), Matrix
LinkingTo: Rcpp, RcppEigen
Depends: R (>= 3.1)
Suggests: survival, testthat, GenABEL
RoxygenNote: 5.0.1
URL: https://github.com/imbs-hl/ranger
BugReports: https://github.com/imbs-hl/ranger/issues<|MERGE_RESOLUTION|>--- conflicted
+++ resolved
@@ -2,11 +2,7 @@
 Type: Package
 Title: A Fast Implementation of Random Forests
 Version: 0.7.2
-<<<<<<< HEAD
-Date: 2017-04-21
-=======
-Date: 2017-04-11
->>>>>>> 178e3af4
+Date: 2017-05-12
 Author: Marvin N. Wright
 Maintainer: Marvin N. Wright <marv@wrig.de>
 Description: A fast implementation of Random Forests, particularly suited for high
